--- conflicted
+++ resolved
@@ -1,14 +1,9 @@
 //! Symlink operations for creating and reading symbolic links
 
-<<<<<<< HEAD
-use crate::error::{symlink_error, ExtendedError, Result};
-=======
 use crate::error::{symlink_error, Result};
-use compio::driver::OpCode;
->>>>>>> 4b9e126d
-use compio::fs::File;
 #[cfg(target_os = "linux")]
 use compio::driver::OpCode;
+use compio::fs::File;
 #[cfg(target_os = "linux")]
 use compio::runtime::submit;
 #[cfg(target_os = "linux")]
@@ -16,7 +11,6 @@
 #[cfg(unix)]
 use nix::fcntl;
 use std::ffi::CString;
-use std::os::fd::AsFd;
 use std::path::Path;
 use std::pin::Pin;
 
@@ -183,51 +177,6 @@
     target: &str,
     link_name: &str,
 ) -> Result<()> {
-<<<<<<< HEAD
-    #[cfg(target_os = "linux")]
-    {
-        // Submit io_uring symlink operation using compio's runtime with DirectoryFd
-        let result = submit(SymlinkOp::new_with_dirfd(dir_fd, target, link_name)?).await;
-        match result.0 {
-            Ok(_) => Ok(()),
-            Err(e) => Err(symlink_error(&e.to_string())),
-        }
-    }
-    #[cfg(target_os = "macos")]
-    {
-        // Create symlink via std on Darwin
-        let base = dir_fd.path().to_path_buf();
-        let target = target.to_string();
-        let link_name = link_name.to_string();
-        compio::runtime::spawn(async move {
-            std::os::unix::fs::symlink(target, base.join(link_name))
-                .map_err(|e| symlink_error(&e.to_string()))
-        })
-        .await
-        .map_err(ExtendedError::SpawnJoin)?
-    }
-    #[cfg(target_os = "windows")]
-    {
-        use std::path::PathBuf;
-        use std::os::windows::fs::{symlink_dir, symlink_file};
-        let base = dir_fd.path().to_path_buf();
-        let target = target.to_string();
-        let link_name = link_name.to_string();
-        compio::runtime::spawn(async move {
-            let target_path = PathBuf::from(&target);
-            let full_link = base.join(&link_name);
-            // Try file symlink first; if it fails, try dir symlink
-            match symlink_file(&target_path, &full_link) {
-                Ok(_) => Ok(()),
-                Err(file_err) => {
-                    symlink_dir(&target_path, &full_link)
-                        .map_err(|dir_err| symlink_error(&format!("symlink failed: file={file_err}, dir={dir_err}")))
-                }
-            }
-        })
-        .await
-        .map_err(ExtendedError::SpawnJoin)?
-=======
     let target_cstr =
         CString::new(target).map_err(|e| symlink_error(&format!("Invalid target: {}", e)))?;
     let link_path_cstr =
@@ -245,7 +194,6 @@
     match result.0 {
         Ok(_) => Ok(()),
         Err(e) => Err(symlink_error(&e.to_string())),
->>>>>>> 4b9e126d
     }
 }
 
@@ -253,46 +201,6 @@
 ///
 /// Uses `readlinkat(2)` with directory FD and relative path.
 ///
-<<<<<<< HEAD
-/// * `dir_fd` - Directory file descriptor for secure operation
-/// * `link_name` - Name of the symbolic link relative to the directory
-///
-/// # Returns
-///
-/// The target path of the symbolic link
-///
-/// # Errors
-///
-/// This function will return an error if:
-/// - The path is not a symbolic link
-/// - The symbolic link is broken
-/// - The operation fails due to I/O errors
-///
-/// # Example
-///
-/// ```rust,no_run
-/// use compio_fs_extended::{directory::DirectoryFd, symlink::read_symlink_at_dirfd};
-/// use std::path::Path;
-///
-/// # async fn example() -> Result<(), Box<dyn std::error::Error>> {
-/// let dir_fd = DirectoryFd::open(Path::new("/some/directory")).await?;
-/// let target = read_symlink_at_dirfd(&dir_fd, "my_link").await?;
-/// # Ok(())
-/// # }
-/// ```
-#[cfg(unix)]
-pub async fn read_symlink_at_dirfd(
-    dir_fd: &crate::directory::DirectoryFd,
-    link_name: &str,
-) -> Result<std::path::PathBuf> {
-    let link_name = link_name.to_string();
-    let dir_fd_raw = dir_fd.as_raw_fd();
-    let os_string = compio::runtime::spawn(async move {
-        fcntl::readlinkat(Some(dir_fd_raw), std::path::Path::new(&link_name))
-    })
-    .await
-    .map_err(ExtendedError::SpawnJoin)?;
-=======
 /// Note: Always uses spawn_blocking (not affected by cheap_calls_sync) because
 /// readlinkat actually reads file data (the symlink target), not just metadata.
 /// While typically fast, symlink targets can be up to PATH_MAX (4096 bytes) and
@@ -302,40 +210,19 @@
     link_name: &str,
 ) -> Result<std::path::PathBuf> {
     let link_name = link_name.to_string();
-    let dir = dir.clone();
+    let dir_fd = dir.as_raw_fd();
 
     let os_string = compio::runtime::spawn_blocking(move || {
-        fcntl::readlinkat(dir.as_fd(), std::path::Path::new(&link_name))
+        fcntl::readlinkat(Some(dir_fd), std::path::Path::new(&link_name))
     })
     .await
     .map_err(crate::error::ExtendedError::SpawnJoin)?;
 
->>>>>>> 4b9e126d
     Ok(std::path::PathBuf::from(
         os_string.map_err(|e| symlink_error(&e.to_string()))?,
     ))
 }
 
-<<<<<<< HEAD
-#[cfg(target_os = "windows")]
-pub async fn read_symlink_at_dirfd(
-    dir_fd: &crate::directory::DirectoryFd,
-    link_name: &str,
-) -> Result<std::path::PathBuf> {
-    let base = dir_fd.path().to_path_buf();
-    let name = link_name.to_string();
-    compio::runtime::spawn(async move {
-        std::fs::read_link(base.join(name)).map_err(|e| symlink_error(&e.to_string()))
-    })
-    .await
-    .map_err(ExtendedError::SpawnJoin)?
-}
-
-// Note: Basic symlink operations like is_symlink, is_broken_symlink are provided by std::fs
-// This module focuses on io_uring operations and secure *at variants
-
-=======
->>>>>>> 4b9e126d
 #[cfg(test)]
 mod tests {
     use super::*;
