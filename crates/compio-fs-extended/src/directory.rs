//! Directory file descriptor for secure directory-based operations

use crate::error::{directory_error, Result};
use compio::fs::File;
<<<<<<< HEAD
#[cfg(unix)]
=======
use std::os::fd::{AsFd, BorrowedFd};
>>>>>>> 4b9e126d
use std::os::unix::io::AsRawFd;
use std::path::{Path, PathBuf};
use std::sync::Arc;

/// A directory file descriptor for secure directory-based operations
///
/// `DirectoryFd` provides a safe wrapper around a directory file descriptor,
/// enabling secure `*at` system calls that avoid TOCTOU (Time-of-Check-Time-of-Use)
/// race conditions. This is the recommended way to perform file operations
/// relative to a directory.
///
/// # Example
///
/// ```rust,no_run
/// use compio_fs_extended::directory::DirectoryFd;
/// use std::path::Path;
///
/// # async fn example() -> Result<(), Box<dyn std::error::Error>> {
/// let dir_fd = DirectoryFd::open(Path::new("/some/directory")).await?;
/// // Use dir_fd for secure file operations
/// # Ok(())
/// # }
/// ```
#[derive(Debug)]
pub struct DirectoryFd {
    /// The underlying file descriptor
    file: Arc<File>,
    /// The path this directory represents (for debugging/error messages)
    path: PathBuf,
}

impl DirectoryFd {
    /// Open a directory and return a `DirectoryFd`
    ///
    /// # Arguments
    ///
    /// * `path` - Path to the directory to open
    ///
    /// # Returns
    ///
    /// `Ok(DirectoryFd)` if the directory was opened successfully
    ///
    /// # Errors
    ///
    /// This function will return an error if:
    /// - The path doesn't exist
    /// - The path is not a directory
    /// - Permission is denied
    /// - The operation fails due to I/O errors
    ///
    /// # Example
    ///
    /// ```rust,no_run
    /// use compio_fs_extended::directory::DirectoryFd;
    /// use std::path::Path;
    ///
    /// # async fn example() -> Result<(), Box<dyn std::error::Error>> {
    /// let dir_fd = DirectoryFd::open(Path::new("/tmp")).await?;
    /// # Ok(())
    /// # }
    /// ```
    pub async fn open(path: &Path) -> Result<Self> {
        let file = File::open(path)
            .await
            .map_err(|e| directory_error(&format!("Failed to open directory {:?}: {}", path, e)))?;

        Ok(Self {
            file: Arc::new(file),
            path: path.to_path_buf(),
        })
    }

    /// Get a reference to the underlying file descriptor
    ///
    /// This is used internally by `*at` operations to get the file descriptor
    /// for the directory.
    #[must_use]
    pub fn as_file(&self) -> &File {
        &self.file
    }

    /// Get the path this directory represents
    ///
    /// This is primarily used for error messages and debugging.
    #[must_use]
    pub fn path(&self) -> &Path {
        &self.path
    }

    /// Get the raw file descriptor for use with system calls
    ///
    /// This is used internally by `*at` operations that need the raw fd.
    #[cfg(unix)]
    #[must_use]
    pub fn as_raw_fd(&self) -> std::os::unix::io::RawFd {
        self.file.as_raw_fd()
    }

    /// Create a directory relative to this DirectoryFd
    ///
    /// # Arguments
    ///
    /// * `name` - Name of the directory to create (relative to this directory)
    /// * `mode` - Permissions for the directory (octal)
    ///
    /// # Returns
    ///
    /// `Ok(())` if the directory was created successfully
    ///
    /// # Errors
    ///
    /// This function will return an error if:
    /// - The directory already exists
    /// - Permission is denied
    /// - The operation fails due to I/O errors
    ///
    /// # Example
    ///
    /// ```rust,no_run
    /// use compio_fs_extended::directory::DirectoryFd;
    /// use std::path::Path;
    ///
    /// # async fn example() -> Result<(), Box<dyn std::error::Error>> {
    /// let dir_fd = DirectoryFd::open(Path::new("/tmp")).await?;
    /// dir_fd.create_directory("new_dir", 0o755).await?;
    /// # Ok(())
    /// # }
    /// ```
    #[cfg(unix)]
    pub async fn create_directory(&self, name: &str, mode: u32) -> Result<()> {
        use std::os::fd::BorrowedFd;

        // TODO: Implement using io_uring MkdirAt opcode when available
        // For now, use nix with spawn for security
        let dir_fd = self.as_raw_fd();
        let name_owned = name.to_string();

        compio::runtime::spawn(async move {
            // SAFETY: The raw fd is valid for the duration of this call because:
            // 1. DirectoryFd holds an Arc<File> keeping the fd open
            // 2. The spawned task completes before DirectoryFd is dropped
            // 3. BorrowedFd::borrow_raw creates a properly scoped borrowed reference
            // We use raw fd here because BorrowedFd from as_fd() has a non-'static lifetime,
            // but spawn requires 'static. This is the standard pattern for moving fds into tasks.
            let borrowed_fd = unsafe { BorrowedFd::borrow_raw(dir_fd) };
            nix::sys::stat::mkdirat(
                borrowed_fd,
                std::path::Path::new(&name_owned),
                nix::sys::stat::Mode::from_bits_truncate(mode),
            )
            .map_err(|e| directory_error(&format!("mkdirat failed for '{}': {}", name_owned, e)))
        })
        .await
        .map_err(|e| directory_error(&format!("spawn failed: {:?}", e)))?
    }

<<<<<<< HEAD
    #[cfg(windows)]
    pub async fn create_directory(&self, name: &str, _mode: u32) -> Result<()> {
        let base = self.path.clone();
        compio::runtime::spawn(async move {
            std::fs::create_dir(base.join(name))
                .map_err(|e| directory_error(&format!("create_dir failed: {e}")))
        })
        .await
        .map_err(|e| directory_error(&format!("spawn failed: {e:?}")))?
=======
    /// Set timestamps on this directory itself
    ///
    /// FD-based operation that sets timestamps on the directory,
    /// avoiding path lookups and TOCTOU races. Uses `futimens(2)` internally.
    ///
    /// # Arguments
    ///
    /// * `accessed` - New access time
    /// * `modified` - New modification time
    ///
    /// # Errors
    ///
    /// Returns an error if the operation fails (e.g., permission denied, I/O errors).
    pub async fn set_times(
        &self,
        accessed: std::time::SystemTime,
        modified: std::time::SystemTime,
    ) -> Result<()> {
        crate::metadata::futimens_fd(self.as_file(), accessed, modified).await
    }

    /// Set permissions on this directory itself
    ///
    /// FD-based operation that sets permissions on the directory,
    /// avoiding path lookups and TOCTOU races. Uses `fchmod(2)` internally.
    ///
    /// Matches the API of `compio::fs::File::set_permissions()`.
    ///
    /// # Arguments
    ///
    /// * `permissions` - New permissions for the directory
    ///
    /// # Errors
    ///
    /// Returns an error if the operation fails (e.g., permission denied, I/O errors).
    pub async fn set_permissions(&self, permissions: compio::fs::Permissions) -> Result<()> {
        self.as_file()
            .set_permissions(permissions)
            .await
            .map_err(|e| {
                crate::error::directory_error(&format!("Failed to set permissions: {}", e))
            })
    }

    /// Set ownership on this directory itself
    ///
    /// FD-based operation that sets ownership on the directory,
    /// avoiding path lookups and TOCTOU races. Uses `fchown(2)` internally.
    ///
    /// # Arguments
    ///
    /// * `uid` - New user ID
    /// * `gid` - New group ID
    ///
    /// # Errors
    ///
    /// Returns an error if the operation fails (e.g., permission denied, I/O errors).
    pub async fn set_ownership(&self, uid: u32, gid: u32) -> Result<()> {
        use crate::ownership::OwnershipOps;
        self.as_file()
            .fchown(uid, gid)
            .await
            .map_err(|e| crate::error::directory_error(&format!("Failed to set ownership: {}", e)))
    }

    // ========================================================================
    // Metadata operations on children (relative paths)
    // ========================================================================

    /// Get file metadata with nanosecond timestamps for a child file
    ///
    /// Uses io_uring `statx(2)` with directory FD and relative path (TOCTOU-safe).
    ///
    /// # Arguments
    ///
    /// * `pathname` - Relative path to the file
    ///
    /// # Errors
    ///
    /// Returns an error if the file doesn't exist or I/O errors occur.
    pub async fn statx(
        &self,
        pathname: &str,
    ) -> Result<(std::time::SystemTime, std::time::SystemTime)> {
        crate::metadata::statx_impl(self, pathname).await
    }

    /// Change file permissions for a child file
    ///
    /// Uses `fchmodat(2)` with directory FD and relative path (TOCTOU-safe).
    ///
    /// # Arguments
    ///
    /// * `pathname` - Relative path to the file
    /// * `mode` - New file permissions (e.g., 0o644)
    ///
    /// # Errors
    ///
    /// Returns an error if the operation fails (e.g., permission denied, file not found).
    pub async fn fchmodat(&self, pathname: &str, mode: u32) -> Result<()> {
        crate::metadata::fchmodat_impl(self, pathname, mode).await
    }

    /// Change file timestamps for a child file
    ///
    /// Uses `utimensat(2)` with directory FD and relative path (TOCTOU-safe).
    ///
    /// # Arguments
    ///
    /// * `pathname` - Relative path to the file
    /// * `accessed` - New access time
    /// * `modified` - New modification time
    ///
    /// # Errors
    ///
    /// Returns an error if the operation fails (e.g., permission denied, file not found).
    pub async fn utimensat(
        &self,
        pathname: &str,
        accessed: std::time::SystemTime,
        modified: std::time::SystemTime,
    ) -> Result<()> {
        crate::metadata::utimensat_impl(self, pathname, accessed, modified).await
    }

    /// Change file ownership for a child file
    ///
    /// Uses `fchownat(2)` with directory FD and relative path (TOCTOU-safe).
    ///
    /// # Arguments
    ///
    /// * `pathname` - Relative path to the file
    /// * `uid` - New user ID
    /// * `gid` - New group ID
    ///
    /// # Errors
    ///
    /// Returns an error if the operation fails (e.g., permission denied, file not found).
    pub async fn fchownat(&self, pathname: &str, uid: u32, gid: u32) -> Result<()> {
        crate::metadata::fchownat_impl(self, pathname, uid, gid).await
    }

    // ========================================================================
    // Symlink operations on children (relative paths)
    // ========================================================================

    /// Create a symbolic link for a child
    ///
    /// Uses `symlinkat(2)` with directory FD and relative path (TOCTOU-safe).
    ///
    /// # Arguments
    ///
    /// * `target` - Target path of the symbolic link
    /// * `link_name` - Name of the symbolic link (relative to this directory)
    ///
    /// # Errors
    ///
    /// Returns an error if the link already exists or permission is denied.
    pub async fn symlinkat(&self, target: &str, link_name: &str) -> Result<()> {
        crate::symlink::symlinkat_impl(self, target, link_name).await
    }

    /// Read a symbolic link for a child
    ///
    /// Uses `readlinkat(2)` with directory FD and relative path (TOCTOU-safe).
    ///
    /// # Arguments
    ///
    /// * `link_name` - Name of the symbolic link (relative to this directory)
    ///
    /// # Errors
    ///
    /// Returns an error if the link doesn't exist or is not a symbolic link.
    pub async fn readlinkat(&self, link_name: &str) -> Result<std::path::PathBuf> {
        crate::symlink::readlinkat_impl(self, link_name).await
>>>>>>> 4b9e126d
    }
}

/// Read directory entries
///
/// This function provides a consistent API for directory reading that abstracts
/// whether the operation is blocking or uses io_uring.
///
/// CURRENT STATUS: Uses std::fs::read_dir (synchronous) because:
/// - Linux kernel 6.14 does NOT have IORING_OP_GETDENTS64
/// - Patches proposed in 2021 were never merged
/// - See: https://lwn.net/Articles/878873/
///
/// FUTURE: If kernel adds GETDENTS64 support, this function can be updated
/// to use io_uring without changing the calling code.
///
/// # Arguments
///
/// * `path` - Directory path to read
///
/// # Returns
///
/// Iterator over directory entries
///
/// # Errors
///
/// Returns an error if the directory cannot be read
///
/// # Example
///
/// ```rust,no_run
/// use compio_fs_extended::directory::read_dir;
/// use std::path::Path;
///
/// # async fn example() -> Result<(), Box<dyn std::error::Error>> {
/// let entries = read_dir(Path::new("/tmp")).await?;
/// for entry in entries {
///     let entry = entry?;
///     println!("Entry: {:?}", entry.file_name());
/// }
/// # Ok(())
/// # }
/// ```
pub async fn read_dir(path: &Path) -> Result<std::fs::ReadDir> {
    // NOTE: Kernel limitation - must use synchronous std::fs::read_dir
    // Wrapping in spawn to avoid blocking the async runtime
    // This function exists to:
    // 1. Provide a consistent API in compio-fs-extended
    // 2. Allow future swap to io_uring if/when kernel adds GETDENTS64
    // 3. Keep app code (src/directory.rs) abstracted from implementation details
    let path_owned = path.to_path_buf();
    compio::runtime::spawn(async move {
        std::fs::read_dir(path_owned)
            .map_err(|e| directory_error(&format!("Failed to read directory: {}", e)))
    })
    .await
    .map_err(|e| directory_error(&format!("spawn failed: {:?}", e)))?
}

impl Clone for DirectoryFd {
    fn clone(&self) -> Self {
        Self {
            file: Arc::clone(&self.file),
            path: self.path.clone(),
        }
    }
}

impl AsFd for DirectoryFd {
    fn as_fd(&self) -> BorrowedFd<'_> {
        self.file.as_fd()
    }
}

// Note: Basic directory operations (create_dir, remove_dir, etc.) are provided by compio::fs
// This module only provides DirectoryFd for secure *at operations

#[cfg(test)]
mod tests {
    use super::*;
    use std::fs;
    use tempfile::TempDir;

    #[compio::test]
    async fn test_directory_fd_open_existing() {
        let temp_dir = TempDir::new().unwrap();

        // Test opening an existing directory
        let dir_fd = DirectoryFd::open(temp_dir.path()).await;
        assert!(dir_fd.is_ok());

        let dir_fd = dir_fd.unwrap();
        assert_eq!(dir_fd.path(), temp_dir.path());
        assert!(dir_fd.as_raw_fd() > 0);
    }

    #[compio::test]
    async fn test_directory_fd_open_nonexistent() {
        // Test opening a non-existent directory
        let result = DirectoryFd::open(std::path::Path::new("/nonexistent/directory")).await;
        assert!(result.is_err());
    }

    #[compio::test]
    async fn test_directory_fd_open_file() {
        let temp_dir = TempDir::new().unwrap();
        let file_path = temp_dir.path().join("test.txt");
        fs::write(&file_path, "test").unwrap();

        // Test opening a file (should fail)
        let result = DirectoryFd::open(&file_path).await;
        match result {
            Ok(_) => {
                // Some filesystems allow opening files as directories
                // This is acceptable behavior
                println!("File opened as directory (filesystem allows this)");
            }
            Err(_) => {
                // Expected behavior on most filesystems
                println!("File correctly rejected as directory");
            }
        }
    }

    #[compio::test]
    async fn test_directory_fd_clone() {
        let temp_dir = TempDir::new().unwrap();
        let dir_fd = DirectoryFd::open(temp_dir.path()).await.unwrap();

        // Test cloning
        let cloned_dir_fd = dir_fd.clone();
        assert_eq!(dir_fd.path(), cloned_dir_fd.path());
        assert_eq!(dir_fd.as_raw_fd(), cloned_dir_fd.as_raw_fd());
    }

    #[compio::test]
    async fn test_directory_fd_create_directory() {
        let temp_dir = TempDir::new().unwrap();
        let dir_fd = DirectoryFd::open(temp_dir.path()).await.unwrap();

        // Test creating a directory
        let result = dir_fd.create_directory("test_subdir", 0o755).await;
        assert!(result.is_ok());

        // Verify the directory was created
        let created_path = temp_dir.path().join("test_subdir");
        assert!(created_path.exists());
        assert!(created_path.is_dir());
    }

    #[compio::test]
    async fn test_directory_fd_create_directory_already_exists() {
        let temp_dir = TempDir::new().unwrap();
        let dir_fd = DirectoryFd::open(temp_dir.path()).await.unwrap();

        // Create directory first time
        dir_fd.create_directory("test_subdir", 0o755).await.unwrap();

        // Try to create it again (should fail)
        let result = dir_fd.create_directory("test_subdir", 0o755).await;
        assert!(result.is_err());
    }

    #[compio::test]
    async fn test_directory_fd_create_directory_invalid_name() {
        let temp_dir = TempDir::new().unwrap();
        let dir_fd = DirectoryFd::open(temp_dir.path()).await.unwrap();

        // Test creating directory with invalid name (empty string)
        let result = dir_fd.create_directory("", 0o755).await;
        assert!(result.is_err());
    }

    #[compio::test]
    async fn test_directory_fd_create_directory_nested() {
        let temp_dir = TempDir::new().unwrap();
        let dir_fd = DirectoryFd::open(temp_dir.path()).await.unwrap();

        // Create first level
        dir_fd.create_directory("level1", 0o755).await.unwrap();

        // Open the created directory and create second level
        let level1_path = temp_dir.path().join("level1");
        let level1_dir_fd = DirectoryFd::open(&level1_path).await.unwrap();
        level1_dir_fd
            .create_directory("level2", 0o755)
            .await
            .unwrap();

        // Verify both levels exist
        assert!(level1_path.exists());
        assert!(level1_path.join("level2").exists());
    }

    #[compio::test]
    async fn test_directory_fd_as_file() {
        let temp_dir = TempDir::new().unwrap();
        let dir_fd = DirectoryFd::open(temp_dir.path()).await.unwrap();

        // Test getting file reference
        let file = dir_fd.as_file();
        assert_eq!(file.as_raw_fd(), dir_fd.as_raw_fd());
    }

    #[compio::test]
    async fn test_directory_fd_path() {
        let temp_dir = TempDir::new().unwrap();
        let dir_fd = DirectoryFd::open(temp_dir.path()).await.unwrap();

        // Test getting path
        assert_eq!(dir_fd.path(), temp_dir.path());
    }

    #[compio::test]
    async fn test_directory_fd_debug() {
        let temp_dir = TempDir::new().unwrap();
        let dir_fd = DirectoryFd::open(temp_dir.path()).await.unwrap();

        // Test debug formatting
        let debug_str = format!("{:?}", dir_fd);
        assert!(debug_str.contains("DirectoryFd"));
    }

    #[compio::test]
    async fn test_directory_fd_multiple_operations() {
        let temp_dir = TempDir::new().unwrap();
        let dir_fd = DirectoryFd::open(temp_dir.path()).await.unwrap();

        // Test multiple directory creation operations
        let dirs = ["dir1", "dir2", "dir3"];
        for dir_name in &dirs {
            let result = dir_fd.create_directory(dir_name, 0o755).await;
            assert!(result.is_ok());
        }

        // Verify all directories were created
        for dir_name in &dirs {
            let created_path = temp_dir.path().join(dir_name);
            assert!(created_path.exists());
            assert!(created_path.is_dir());
        }
    }
}<|MERGE_RESOLUTION|>--- conflicted
+++ resolved
@@ -2,11 +2,8 @@
 
 use crate::error::{directory_error, Result};
 use compio::fs::File;
-<<<<<<< HEAD
+use std::os::fd::{AsFd, BorrowedFd};
 #[cfg(unix)]
-=======
-use std::os::fd::{AsFd, BorrowedFd};
->>>>>>> 4b9e126d
 use std::os::unix::io::AsRawFd;
 use std::path::{Path, PathBuf};
 use std::sync::Arc;
@@ -137,8 +134,6 @@
     /// ```
     #[cfg(unix)]
     pub async fn create_directory(&self, name: &str, mode: u32) -> Result<()> {
-        use std::os::fd::BorrowedFd;
-
         // TODO: Implement using io_uring MkdirAt opcode when available
         // For now, use nix with spawn for security
         let dir_fd = self.as_raw_fd();
@@ -148,12 +143,10 @@
             // SAFETY: The raw fd is valid for the duration of this call because:
             // 1. DirectoryFd holds an Arc<File> keeping the fd open
             // 2. The spawned task completes before DirectoryFd is dropped
-            // 3. BorrowedFd::borrow_raw creates a properly scoped borrowed reference
             // We use raw fd here because BorrowedFd from as_fd() has a non-'static lifetime,
             // but spawn requires 'static. This is the standard pattern for moving fds into tasks.
-            let borrowed_fd = unsafe { BorrowedFd::borrow_raw(dir_fd) };
             nix::sys::stat::mkdirat(
-                borrowed_fd,
+                Some(dir_fd),
                 std::path::Path::new(&name_owned),
                 nix::sys::stat::Mode::from_bits_truncate(mode),
             )
@@ -163,7 +156,6 @@
         .map_err(|e| directory_error(&format!("spawn failed: {:?}", e)))?
     }
 
-<<<<<<< HEAD
     #[cfg(windows)]
     pub async fn create_directory(&self, name: &str, _mode: u32) -> Result<()> {
         let base = self.path.clone();
@@ -173,7 +165,8 @@
         })
         .await
         .map_err(|e| directory_error(&format!("spawn failed: {e:?}")))?
-=======
+    }
+
     /// Set timestamps on this directory itself
     ///
     /// FD-based operation that sets timestamps on the directory,
@@ -349,7 +342,6 @@
     /// Returns an error if the link doesn't exist or is not a symbolic link.
     pub async fn readlinkat(&self, link_name: &str) -> Result<std::path::PathBuf> {
         crate::symlink::readlinkat_impl(self, link_name).await
->>>>>>> 4b9e126d
     }
 }
 
