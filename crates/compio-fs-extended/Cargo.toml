[package]
name = "compio-fs-extended"
version = "0.1.0"
edition = "2021"
description = "Extended filesystem operations for compio with copy_file_range, fadvise, symlinks, and xattr support"
license = "MIT"
repository = "https://github.com/jmalicki/arsync"
documentation = "https://docs.rs/compio-fs-extended"
keywords = ["async", "io_uring", "filesystem", "compio", "copy_file_range", "xattr"]
categories = ["asynchronous", "filesystem"]

[dependencies]
# Core compio dependencies
compio = { version = "0.16", features = ["macros", "dispatcher"] }
compio-fs = "0.9"
compio-io = "0.8"

# Cross-platform deps
libc = "0.2"
<<<<<<< HEAD
=======
nix = { version = "0.30", features = ["fs", "user", "time"] }
>>>>>>> 4b9e126d
filetime = "0.2"

# Error handling
thiserror = "2.0"

# Async utilities
futures = "0.3"

# Logging (optional)
log = "0.4"

[dev-dependencies]
# Testing dependencies
tempfile = "3.0"
tokio = { version = "1.0", features = ["full"] }
criterion = { version = "0.7", features = ["html_reports"] }
testcontainers = "0.25"

[features]
default = ["cheap_calls_sync"]
# Enable xattr support (requires io_uring opcodes)
xattr = []
# Enable performance metrics
metrics = []
# Enable logging integration
logging = []
# Call cheap metadata syscalls (chmod, chown, utimens) directly instead of spawn_blocking
# These syscalls are typically <1μs, much faster than thread dispatch overhead (~10μs)
# Note: Does NOT include readlinkat - that reads file data, not just metadata
cheap_calls_sync = []

[target.'cfg(target_os = "linux")'.dependencies]
io-uring = "0.7"
nix = { version = "0.28", features = ["fs", "user", "time"] }
xattr = "1.0"

[target.'cfg(any(target_os = "macos", target_os = "ios"))'.dependencies]
nix = { version = "0.28", features = ["fs", "user", "time"] }
xattr = "1.0"

[target.'cfg(target_os = "windows")'.dependencies]
windows-sys = { version = "0.59", features = [
  "Win32_Foundation",
  "Win32_Storage_FileSystem",
  "Win32_System_IO",
] }

# [[bench]]
# name = "copy_file_range_bench"
# harness = false<|MERGE_RESOLUTION|>--- conflicted
+++ resolved
@@ -17,10 +17,6 @@
 
 # Cross-platform deps
 libc = "0.2"
-<<<<<<< HEAD
-=======
-nix = { version = "0.30", features = ["fs", "user", "time"] }
->>>>>>> 4b9e126d
 filetime = "0.2"
 
 # Error handling
