//! Async semaphore for compio runtime
//!
//! Provides a semaphore primitive compatible with compio's async runtime to limit
//! concurrent operations. This is critical for bounding memory usage and preventing
//! resource exhaustion during directory traversal.
//!
//! # Example
//!
//! ```rust,no_run
//! use compio_sync::Semaphore;
//! use std::sync::Arc;
//!
//! # async fn example() -> Result<(), Box<dyn std::error::Error>> {
//! // Create semaphore with 1024 permits
//! let semaphore = Arc::new(Semaphore::new(1024));
//!
//! // Acquire permit before starting work
//! let permit = semaphore.acquire().await;
//!
//! // Do work while holding permit
//! // ...
//!
//! // Permit automatically released when dropped
//! drop(permit);
//! # Ok(())
//! # }
//! ```

use std::collections::VecDeque;
use std::future::Future;
use std::pin::Pin;
use std::sync::atomic::{AtomicUsize, Ordering};
use std::sync::{Arc, Mutex};
use std::task::{Context, Poll, Waker};

/// A compio-compatible async semaphore for bounding concurrency
///
/// The semaphore maintains a fixed number of permits that must be acquired
/// before performing an operation. When all permits are in use, `acquire()`
/// will wait asynchronously until a permit becomes available.
///
/// # Design
///
/// - **Lock-free fast path**: Uses atomics for acquiring/releasing when permits available
/// - **FIFO waiters**: Blocked tasks are woken in order to prevent starvation
/// - **RAII permits**: `SemaphorePermit` automatically releases on drop
/// - **Cloneable**: Wrapped in `Arc` for sharing across tasks
///
/// # Example
///
/// ```rust,no_run
/// use compio_sync::Semaphore;
/// use std::sync::Arc;
///
/// # async fn example() {
/// let sem = Arc::new(Semaphore::new(100));
///
/// // Spawn multiple concurrent tasks
/// for i in 0..1000 {
///     let sem = sem.clone();
///     compio::runtime::spawn(async move {
///         let _permit = sem.acquire().await;
///         // Only 100 tasks run concurrently
///         println!("Processing {}", i);
///     });
/// }
/// # }
/// ```
#[derive(Clone)]
pub struct Semaphore {
    /// Shared state between all clones of this semaphore
    inner: Arc<SemaphoreInner>,
}

/// Internal shared state for the semaphore
///
/// This structure contains the atomic permit counter and the queue of waiting tasks.
/// It is wrapped in an Arc to allow the Semaphore to be cloned cheaply.
struct SemaphoreInner {
    /// Available permits (atomic for lock-free operations)
    permits: AtomicUsize,
    /// Maximum permits (for metrics and debugging)
    max_permits: usize,
    /// Queue of tasks waiting for permits
    waiters: Mutex<VecDeque<Waker>>,
}

impl Semaphore {
    /// Create a new semaphore with the given number of permits
    ///
    /// # Arguments
    ///
    /// * `permits` - The initial number of permits (maximum concurrency)
    ///
    /// # Panics
    ///
    /// Panics if `permits` is 0 (semaphore must have at least one permit)
    ///
    /// # Example
    ///
    /// ```rust
    /// use compio_sync::Semaphore;
    ///
    /// let sem = Semaphore::new(1024);
    /// assert_eq!(sem.available_permits(), 1024);
    /// ```
    #[must_use]
    pub fn new(permits: usize) -> Self {
        assert!(permits > 0, "Semaphore must have at least one permit");
        Self {
            inner: Arc::new(SemaphoreInner {
                permits: AtomicUsize::new(permits),
                max_permits: permits,
                waiters: Mutex::new(VecDeque::new()),
            }),
        }
    }

    /// Acquire a permit, waiting asynchronously if none are available
    ///
    /// Returns a `SemaphorePermit` that will release the permit when dropped.
    /// This method will wait (yield to other tasks) if no permits are currently available.
    ///
    /// # Example
    ///
    /// ```rust,no_run
    /// use compio_sync::Semaphore;
    ///
    /// # async fn example() {
    /// let sem = Semaphore::new(10);
    ///
    /// let permit = sem.acquire().await;
    /// // Do work...
    /// drop(permit);  // Release permit
    /// # }
    /// ```
    pub async fn acquire(&self) -> SemaphorePermit {
        AcquireFuture {
            semaphore: self.clone(),
        }
        .await
    }

    /// Try to acquire a permit without waiting
    ///
    /// Returns `Some(SemaphorePermit)` if a permit was immediately available,
    /// or `None` if all permits are currently in use.
    ///
    /// # Example
    ///
    /// ```rust
    /// use compio_sync::Semaphore;
    ///
    /// let sem = Semaphore::new(1);
    ///
    /// let permit1 = sem.try_acquire();
    /// assert!(permit1.is_some());
    ///
    /// let permit2 = sem.try_acquire();
    /// assert!(permit2.is_none());  // No permits left
    /// ```
    #[must_use]
    pub fn try_acquire(&self) -> Option<SemaphorePermit> {
        // Fast path: atomic decrement if permits available
        let mut current = self.inner.permits.load(Ordering::Acquire);

        loop {
            if current == 0 {
                return None; // No permits available
            }

            // Try to atomically decrement
            match self.inner.permits.compare_exchange_weak(
                current,
                current - 1,
                Ordering::AcqRel,
                Ordering::Acquire,
            ) {
                Ok(_) => {
                    return Some(SemaphorePermit {
                        semaphore: self.clone(),
                    })
                }
                Err(actual) => current = actual, // Retry with updated value
            }
        }
    }

    /// Get the number of available permits
    ///
    /// This is useful for monitoring and debugging but should not be used
    /// for making decisions (value may change immediately after reading).
    ///
    /// # Example
    ///
    /// ```rust
    /// use compio_sync::Semaphore;
    ///
    /// let sem = Semaphore::new(100);
    /// assert_eq!(sem.available_permits(), 100);
    ///
    /// let _permit = sem.try_acquire().unwrap();
    /// assert_eq!(sem.available_permits(), 99);
    /// ```
    #[must_use]
    pub fn available_permits(&self) -> usize {
        self.inner.permits.load(Ordering::Acquire)
    }

    /// Get the maximum number of permits (configured limit)
    ///
    /// # Example
    ///
    /// ```rust
    /// use compio_sync::Semaphore;
    ///
    /// let sem = Semaphore::new(1024);
    /// assert_eq!(sem.max_permits(), 1024);
    /// ```
    #[must_use]
    pub fn max_permits(&self) -> usize {
        self.inner.max_permits
    }

    /// Get the number of permits currently in use (max - available)
    ///
    /// # Example
    ///
    /// ```rust
    /// use compio_sync::Semaphore;
    ///
    /// let sem = Semaphore::new(100);
    /// let _permit = sem.try_acquire().unwrap();
    /// assert_eq!(sem.in_use(), 1);
    /// ```
    #[must_use]
    pub fn in_use(&self) -> usize {
        self.inner.max_permits - self.available_permits()
    }

    /// Reduce the number of available permits (for adaptive concurrency control)
    ///
    /// This allows dynamically reducing concurrency in response to resource constraints
    /// like file descriptor exhaustion. Only reduces permits that are currently available
    /// (won't affect permits already in use).
    ///
    /// # Arguments
    ///
    /// * `count` - Number of permits to remove from the available pool
    ///
    /// # Returns
    ///
    /// The actual number of permits reduced (may be less than requested if not enough available)
    ///
    /// # Examples
    ///
    /// ```
    /// use compio_sync::Semaphore;
    ///
    /// let sem = Semaphore::new(100);
    /// let reduced = sem.reduce_permits(20);
    /// assert_eq!(reduced, 20);
    /// assert_eq!(sem.available_permits(), 80);
    /// ```
<<<<<<< HEAD
=======
    #[must_use]
>>>>>>> af7f14ab
    pub fn reduce_permits(&self, count: usize) -> usize {
        let mut reduced = 0;

        loop {
            let current = self.inner.permits.load(Ordering::Acquire);
            if current == 0 || reduced >= count {
                break;
            }

            let to_reduce = std::cmp::min(current, count - reduced);
            let new_value = current - to_reduce;

            if self
                .inner
                .permits
                .compare_exchange(current, new_value, Ordering::Release, Ordering::Acquire)
                .is_ok()
            {
                reduced += to_reduce;
            }
        }

        reduced
    }

    /// Add permits back to the semaphore (for adaptive concurrency control)
    ///
    /// This allows dynamically increasing concurrency after resources become available.
    ///
    /// # Arguments
    ///
    /// * `count` - Number of permits to add to the available pool
    ///
    /// # Examples
    ///
    /// ```
    /// use compio_sync::Semaphore;
    ///
    /// let sem = Semaphore::new(100);
    /// sem.reduce_permits(20);
    /// assert_eq!(sem.available_permits(), 80);
    ///
    /// sem.add_permits(20);
    /// assert_eq!(sem.available_permits(), 100);
    /// ```
    pub fn add_permits(&self, count: usize) {
        self.inner.permits.fetch_add(count, Ordering::Release);

        // Wake up waiters (up to count)
        if let Ok(mut waiters) = self.inner.waiters.lock() {
            for _ in 0..count {
                if let Some(waker) = waiters.pop_front() {
                    waker.wake();
                } else {
                    break;
                }
            }
        }
    }

    /// Release a permit (called internally by `SemaphorePermit::drop`)
    fn release(&self) {
        // Increment available permits
        self.inner.permits.fetch_add(1, Ordering::Release);

        // Wake one waiter if any exist
        if let Ok(mut waiters) = self.inner.waiters.lock() {
            if let Some(waker) = waiters.pop_front() {
                waker.wake();
            }
        }
    }

    /// Add a waiter to the queue (called by `AcquireFuture`)
    fn add_waiter(&self, waker: Waker) {
        if let Ok(mut waiters) = self.inner.waiters.lock() {
            waiters.push_back(waker);
        }
    }
}

/// RAII guard that releases a semaphore permit on drop
///
/// This guard is returned by `Semaphore::acquire()` and `Semaphore::try_acquire()`.
/// When dropped, it automatically releases the permit back to the semaphore and
/// wakes one waiting task (if any).
///
/// # Example
///
/// ```rust,no_run
/// use compio_sync::Semaphore;
///
/// # async fn example() {
/// let sem = Semaphore::new(10);
///
/// {
///     let permit = sem.acquire().await;
///     // Permit is held here
/// } // Permit released automatically when scope ends
///
/// assert_eq!(sem.available_permits(), 10);
/// # }
/// ```
pub struct SemaphorePermit {
    /// Reference to the semaphore that issued this permit
    semaphore: Semaphore,
}

impl Drop for SemaphorePermit {
    fn drop(&mut self) {
        self.semaphore.release();
    }
}

/// Future that resolves when a semaphore permit is acquired
///
/// This future is returned by `Semaphore::acquire()`. It will:
/// 1. Try the fast path (atomic decrement if permits available)
/// 2. If no permits, register the task's waker and return `Poll::Pending`
/// 3. When a permit is released, the waker is called and the future retries
struct AcquireFuture {
    /// The semaphore from which to acquire a permit
    semaphore: Semaphore,
}

impl Future for AcquireFuture {
    type Output = SemaphorePermit;

    fn poll(self: Pin<&mut Self>, cx: &mut Context<'_>) -> Poll<Self::Output> {
        // Try fast path first (lock-free atomic operation)
        if let Some(permit) = self.semaphore.try_acquire() {
            return Poll::Ready(permit);
        }

        // No permits available - register waker for notification
        self.semaphore.add_waiter(cx.waker().clone());

        // Try again immediately in case a permit became available
        // while we were registering the waker (avoid missed wakeup)
        if let Some(permit) = self.semaphore.try_acquire() {
            return Poll::Ready(permit);
        }

        // No permits available, wait for wakeup
        Poll::Pending
    }
}

#[cfg(test)]
mod tests {
    use super::*;

    #[test]
    fn test_semaphore_new() {
        let sem = Semaphore::new(100);
        assert_eq!(sem.available_permits(), 100);
        assert_eq!(sem.max_permits(), 100);
        assert_eq!(sem.in_use(), 0);
    }

    #[test]
    fn test_semaphore_try_acquire() {
        let sem = Semaphore::new(2);

        // Acquire first permit
        let permit1 = sem.try_acquire();
        assert!(permit1.is_some());
        assert_eq!(sem.available_permits(), 1);
        assert_eq!(sem.in_use(), 1);

        // Acquire second permit
        let permit2 = sem.try_acquire();
        assert!(permit2.is_some());
        assert_eq!(sem.available_permits(), 0);
        assert_eq!(sem.in_use(), 2);

        // Try to acquire third (should fail)
        let permit3 = sem.try_acquire();
        assert!(permit3.is_none());
        assert_eq!(sem.available_permits(), 0);

        // Release first permit
        drop(permit1);
        assert_eq!(sem.available_permits(), 1);
        assert_eq!(sem.in_use(), 1);

        // Can acquire again
        let permit4 = sem.try_acquire();
        assert!(permit4.is_some());
        assert_eq!(sem.available_permits(), 0);
    }

    #[test]
    fn test_semaphore_permit_drop() {
        let sem = Semaphore::new(1);

        {
            let _permit = sem.try_acquire().unwrap();
            assert_eq!(sem.available_permits(), 0);
        } // Permit dropped here

        assert_eq!(sem.available_permits(), 1);
    }

    #[compio::test]
    async fn test_semaphore_acquire_basic() {
        let sem = Semaphore::new(2);

        let permit1 = sem.acquire().await;
        assert_eq!(sem.available_permits(), 1);

        let permit2 = sem.acquire().await;
        assert_eq!(sem.available_permits(), 0);

        drop(permit1);
        assert_eq!(sem.available_permits(), 1);

        drop(permit2);
        assert_eq!(sem.available_permits(), 2);
    }

    #[compio::test]
    async fn test_semaphore_blocking_and_wakeup() {
        let sem = Arc::new(Semaphore::new(1));

        // Acquire the only permit
        let permit1 = sem.acquire().await;
        assert_eq!(sem.available_permits(), 0);

        // Spawn a task that will block waiting for permit
        let sem2 = sem.clone();
        let handle = compio::runtime::spawn(async move {
            let _permit = sem2.acquire().await;
            42
        });

        // Give spawned task a chance to start and block
        // We can't use sleep without the time feature, so we'll just check after spawn
        // The task should acquire the permit when we release ours

        // Release permit - should wake the blocked task
        drop(permit1);

        // Spawned task should complete
        let result = handle.await.unwrap();
        assert_eq!(result, 42);
        assert_eq!(sem.available_permits(), 1);
    }

    #[compio::test]
    async fn test_semaphore_multiple_waiters() {
        let sem = Arc::new(Semaphore::new(1));

        // Acquire the only permit
        let permit = sem.acquire().await;

        // Spawn multiple waiting tasks
        let mut handles = Vec::new();
        for i in 0..5 {
            let sem = sem.clone();
            let handle = compio::runtime::spawn(async move {
                let _permit = sem.acquire().await;
                i
            });
            handles.push(handle);
        }

        // Release permit - should wake tasks one at a time (FIFO)
        drop(permit);

        // All tasks should eventually complete (FIFO order)
        let mut results = Vec::new();
        for handle in handles {
            results.push(handle.await.unwrap());
        }

        // Should complete in order (0, 1, 2, 3, 4) due to FIFO
        assert_eq!(results.len(), 5);
    }

    #[compio::test]
    async fn test_semaphore_high_concurrency() {
        let sem = Arc::new(Semaphore::new(100));
        let mut handles = Vec::new();

        // Spawn 1000 tasks, but only 100 should run concurrently
        for i in 0..1000 {
            let sem = sem.clone();
            let handle = compio::runtime::spawn(async move {
                let _permit = sem.acquire().await;
                // No need to simulate work - just testing concurrency limit
                i
            });
            handles.push(handle);
        }

        // Collect results
        let mut results = Vec::new();
        for handle in handles {
            results.push(handle.await.unwrap());
        }

        assert_eq!(results.len(), 1000);
        assert_eq!(sem.available_permits(), 100);
    }

    #[compio::test]
    async fn test_semaphore_clone() {
        let sem = Arc::new(Semaphore::new(10));
        let sem2 = sem.clone();

        let permit1 = sem.acquire().await;
        assert_eq!(sem2.available_permits(), 9);

        let permit2 = sem2.acquire().await;
        assert_eq!(sem.available_permits(), 8);

        drop(permit1);
        drop(permit2);
        assert_eq!(sem.available_permits(), 10);
    }

    #[test]
    #[should_panic(expected = "Semaphore must have at least one permit")]
    fn test_semaphore_zero_permits_panics() {
        let _sem = Semaphore::new(0);
    }
}<|MERGE_RESOLUTION|>--- conflicted
+++ resolved
@@ -262,10 +262,7 @@
     /// assert_eq!(reduced, 20);
     /// assert_eq!(sem.available_permits(), 80);
     /// ```
-<<<<<<< HEAD
-=======
     #[must_use]
->>>>>>> af7f14ab
     pub fn reduce_permits(&self, count: usize) -> usize {
         let mut reduced = 0;
 
