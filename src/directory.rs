//! Directory traversal and copying functionality
//!
//! This module provides async directory traversal and copying capabilities
//! using `io_uring` operations where possible, with fallbacks to standard
//! filesystem operations for unsupported operations.

use crate::adaptive_concurrency::{check_fd_limits, AdaptiveConcurrencyController};
use crate::cli::{Args, CopyMethod};
use crate::copy::copy_file;
use crate::error::{Result, SyncError};
use crate::io_uring::FileOperations;
use crate::metadata::MetadataConfig;
// io_uring_extended removed - using compio directly
use compio::dispatcher::Dispatcher;
use compio_sync::Semaphore;
use dashmap::DashMap;
use std::os::unix::fs::{MetadataExt, PermissionsExt};
use std::path::{Path, PathBuf};
use std::sync::atomic::{AtomicU64, Ordering};
use std::sync::Arc;
use tracing::{debug, info, warn};

/// Statistics tracking with interior mutability via atomics
///
/// This struct uses `AtomicU64` fields for lock-free statistics tracking.
/// The struct should be wrapped in `Arc<SharedStats>` when shared across tasks.
///
/// # Thread Safety
///
/// All methods are thread-safe and lock-free. Atomic operations use `Ordering::Relaxed`
/// since statistics counters don't require synchronization (eventual consistency is fine).
///
/// # Usage
///
/// ```rust,ignore
/// let stats = Arc::new(SharedStats::new(&DirectoryStats::default()));
/// stats.increment_files_copied();
/// stats.increment_bytes_copied(1024);
/// let final_stats = Arc::try_unwrap(stats).unwrap().into_inner();
/// ```
#[derive(Debug)]
pub struct SharedStats {
    /// Files copied counter using atomics for lock-free operations
    files_copied: AtomicU64,
    /// Directories created counter using atomics
    directories_created: AtomicU64,
    /// Bytes copied counter using atomics
    bytes_copied: AtomicU64,
    /// Symlinks processed counter using atomics
    symlinks_processed: AtomicU64,
    /// Errors counter using atomics
    errors: AtomicU64,
}

impl SharedStats {
    /// Create a new `SharedStats` with atomic counters
    ///
    /// # Arguments
    ///
    /// * `stats` - The initial directory statistics
    #[must_use]
    pub const fn new(stats: &DirectoryStats) -> Self {
        Self {
            files_copied: AtomicU64::new(stats.files_copied),
            directories_created: AtomicU64::new(stats.directories_created),
            bytes_copied: AtomicU64::new(stats.bytes_copied),
            symlinks_processed: AtomicU64::new(stats.symlinks_processed),
            errors: AtomicU64::new(stats.errors),
        }
    }

    #[allow(dead_code)]
    /// Get the number of files copied (lock-free atomic read)
    #[must_use]
    pub fn files_copied(&self) -> u64 {
        self.files_copied.load(Ordering::Relaxed)
    }

    #[allow(dead_code)]
    /// Get the number of directories created (lock-free atomic read)
    #[must_use]
    pub fn directories_created(&self) -> u64 {
        self.directories_created.load(Ordering::Relaxed)
    }

    #[allow(dead_code)]
    /// Get the number of bytes copied (lock-free atomic read)
    #[must_use]
    pub fn bytes_copied(&self) -> u64 {
        self.bytes_copied.load(Ordering::Relaxed)
    }

    #[allow(dead_code)]
    /// Get the number of symlinks processed (lock-free atomic read)
    #[must_use]
    pub fn symlinks_processed(&self) -> u64 {
        self.symlinks_processed.load(Ordering::Relaxed)
    }

    #[allow(dead_code)]
    /// Get the number of errors encountered (lock-free atomic read)
    #[must_use]
    pub fn errors(&self) -> u64 {
        self.errors.load(Ordering::Relaxed)
    }

    /// Increment the number of files copied (lock-free atomic operation)
    pub fn increment_files_copied(&self) {
        self.files_copied.fetch_add(1, Ordering::Relaxed);
    }

    /// Increment the number of directories created (lock-free atomic operation)
    pub fn increment_directories_created(&self) {
        self.directories_created.fetch_add(1, Ordering::Relaxed);
    }

    /// Increment the number of bytes copied by a given amount (lock-free atomic operation)
    ///
    /// # Arguments
    ///
    /// * `bytes` - The number of bytes to add to the counter
    pub fn increment_bytes_copied(&self, bytes: u64) {
        self.bytes_copied.fetch_add(bytes, Ordering::Relaxed);
    }

    /// Increment the number of symlinks processed (lock-free atomic operation)
    pub fn increment_symlinks_processed(&self) {
        self.symlinks_processed.fetch_add(1, Ordering::Relaxed);
    }

    /// Increment the number of errors encountered (lock-free atomic operation)
    pub fn increment_errors(&self) {
        self.errors.fetch_add(1, Ordering::Relaxed);
    }

    /// Extract the inner `DirectoryStats` from the shared wrapper
    ///
    /// Consumes self and returns a `DirectoryStats` snapshot.
    #[must_use]
    pub fn into_inner(self) -> DirectoryStats {
        DirectoryStats {
            files_copied: self.files_copied.load(Ordering::Relaxed),
            directories_created: self.directories_created.load(Ordering::Relaxed),
            bytes_copied: self.bytes_copied.load(Ordering::Relaxed),
            symlinks_processed: self.symlinks_processed.load(Ordering::Relaxed),
            errors: self.errors.load(Ordering::Relaxed),
        }
    }
}

/// Wrapper for shared hardlink tracking across async tasks
///
/// This struct wraps `FilesystemTracker` in `Arc<Mutex<>>` to allow shared access
/// across multiple async tasks dispatched by compio's dispatcher. It provides
/// thread-safe hardlink detection and tracking for efficient file copying.
///
/// # Hardlink Detection
///
/// The tracker maintains a mapping of inodes to file paths, allowing it to:
/// - Detect when multiple files share the same content (hardlinks)
/// - Create hardlinks instead of copying the same content multiple times
/// - Track which inodes have already been copied
///
/// # Thread Safety
///
/// All methods are thread-safe and can be called concurrently from different
/// async tasks without additional synchronization.
///
/// # Usage
///
/// ```rust,ignore
/// let tracker = SharedHardlinkTracker::new(FilesystemTracker::new());
/// tracker.register_file(path, device_id, inode, link_count);
/// if tracker.is_inode_copied(inode) {
///     // Create hardlink instead of copying
/// }
/// ```
#[derive(Clone)]
pub struct SharedHardlinkTracker {
    /// Inner tracker wrapped in Arc for thread-safe shared access
    /// No Mutex needed - `DashMap` provides interior mutability
    inner: Arc<FilesystemTracker>,
}

impl SharedHardlinkTracker {
    /// Create a new `SharedHardlinkTracker` wrapper
    ///
    /// # Arguments
    ///
    /// * `tracker` - The initial filesystem tracker to wrap
    #[must_use]
    pub fn new(tracker: FilesystemTracker) -> Self {
        Self {
            inner: Arc::new(tracker),
        }
    }

    /// Create a new `SharedHardlinkTracker` with source filesystem set
    ///
    /// # Arguments
    ///
    /// * `source_filesystem` - Optional source filesystem device ID
    #[allow(dead_code)]
    #[must_use]
    pub fn with_source_filesystem(source_filesystem: Option<u64>) -> Self {
        let mut tracker = FilesystemTracker::new();
        if let Some(dev) = source_filesystem {
            tracker.set_source_filesystem(dev);
        }
        Self::new(tracker)
<<<<<<< HEAD
    }

    /// Check if an inode has already been copied
    #[must_use]
    pub fn is_inode_copied(&self, inode: u64) -> bool {
        self.inner.is_inode_copied(inode)
    }

    /// Get the original path for an inode that has been copied
    #[must_use]
    pub fn get_original_path_for_inode(&self, inode: u64) -> Option<PathBuf> {
        self.inner.get_original_path_for_inode(inode)
    }

    /// Mark an inode as copied
    pub fn mark_inode_copied(&self, inode: u64, path: &Path) {
        self.inner.mark_inode_copied(inode, path);
    }

    #[allow(dead_code)]
    /// Register a file with the hardlink tracker
    #[must_use]
    pub fn register_file(&self, path: &Path, device_id: u64, inode: u64, link_count: u64) -> bool {
=======
    }

    /// Signal that an inode's copy is complete
    ///
    /// This sets the destination path and wakes all tasks waiting to create hardlinks.
    pub fn signal_copy_complete(&self, inode: u64, path: &Path) {
        self.inner.signal_copy_complete(inode, path);
    }

    /// Get destination path for a copied inode (after waiting on condvar)
    #[must_use]
    pub fn get_dst_path_for_inode(&self, inode: u64) -> Option<PathBuf> {
        self.inner.get_dst_path_for_inode(inode)
    }

    /// Register a file with the hardlink tracker (race-free)
    ///
    /// Returns (`is_copier`, `optional_condvar`) to determine role and synchronization
    #[must_use]
    pub fn register_file(
        &self,
        path: &Path,
        device_id: u64,
        inode: u64,
        link_count: u64,
    ) -> (bool, Option<Arc<compio_sync::Condvar>>) {
>>>>>>> 0d46b0b5
        self.inner.register_file(path, device_id, inode, link_count)
    }

    #[allow(dead_code)]
    /// Get filesystem tracking statistics
    #[must_use]
    pub fn get_stats(&self) -> FilesystemStats {
        self.inner.get_stats()
    }

    /// Extract the inner `FilesystemTracker` from the shared wrapper
    ///
    /// # Errors
    ///
    /// This function will return an error if multiple references to the Arc exist.
    pub fn into_inner(self) -> Result<FilesystemTracker> {
        Arc::try_unwrap(self.inner).map_err(|_| {
            SyncError::FileSystem("Failed to unwrap Arc - multiple references exist".to_string())
        })
    }
}

/// Wrapper for shared semaphore to limit concurrent operations
///
/// This struct wraps a `Semaphore` in an `Arc` to allow shared access
/// across multiple async tasks dispatched by compio's dispatcher. It provides
/// concurrency control to prevent unbounded queue growth during BFS traversal.
///
/// # Thread Safety
///
/// The semaphore is thread-safe and can be used concurrently from different
/// async tasks without additional synchronization.
///
/// # Usage
///
/// ```rust,ignore
/// let semaphore = SharedSemaphore::new(100);
/// let permit = semaphore.acquire().await;
/// // ... perform bounded concurrent operation ...
/// drop(permit); // Release permit
/// ```
#[derive(Clone)]
pub struct SharedSemaphore {
    /// Inner semaphore wrapped in Arc for shared access
    inner: Arc<Semaphore>,
}

impl SharedSemaphore {
    /// Create a new `SharedSemaphore` wrapper
    ///
    /// # Arguments
    ///
    /// * `permits` - The maximum number of concurrent permits
    #[must_use]
    pub fn new(permits: usize) -> Self {
        Self {
            inner: Arc::new(Semaphore::new(permits)),
        }
    }

    /// Acquire a permit from the semaphore
    ///
    /// This will block until a permit is available.
    pub async fn acquire(&self) -> compio_sync::SemaphorePermit<'_> {
        self.inner.acquire().await
    }

    /// Get the number of available permits
    #[must_use]
    #[allow(dead_code)] // Used by adaptive concurrency controller (not yet integrated)
    pub fn available_permits(&self) -> usize {
        self.inner.available_permits()
    }

    /// Get the maximum number of permits
    #[must_use]
    #[allow(dead_code)] // Used by adaptive concurrency controller (not yet integrated)
    pub fn max_permits(&self) -> usize {
        self.inner.max_permits()
    }

    /// Reduce available permits (for adaptive concurrency control)
    ///
    /// Returns the actual number of permits reduced.
    #[must_use]
    #[allow(dead_code)] // Used by adaptive concurrency controller (not yet integrated)
    pub fn reduce_permits(&self, count: usize) -> usize {
        self.inner.reduce_permits(count)
    }

    /// Add permits back (for adaptive concurrency control)
    #[allow(dead_code)] // Used by adaptive concurrency controller (not yet integrated)
    pub fn add_permits(&self, count: usize) {
        self.inner.add_permits(count);
    }
}

/// Extended metadata using `compio::fs` metadata support
pub struct ExtendedMetadata {
    /// The underlying filesystem metadata (from `compio::fs`)
    pub metadata: compio::fs::Metadata,
}

impl ExtendedMetadata {
    /// Create extended metadata using compio's built-in metadata support
    ///
    /// # Errors
    ///
    /// This function will return an error if:
    /// - The path does not exist
    /// - Permission is denied to read the path
    /// - The path is not accessible
    #[allow(clippy::future_not_send)]
    pub async fn new(path: &Path) -> Result<Self> {
        // Use compio::fs::symlink_metadata for async metadata retrieval
        let metadata = compio::fs::symlink_metadata(path).await.map_err(|e| {
            SyncError::FileSystem(format!(
                "Failed to get metadata for {}: {}",
                path.display(),
                e
            ))
        })?;
        Ok(Self { metadata })
    }

    /// Check if this is a directory
    #[must_use]
    pub fn is_dir(&self) -> bool {
        self.metadata.is_dir()
    }

    /// Check if this is a regular file
    #[must_use]
    pub fn is_file(&self) -> bool {
        self.metadata.is_file()
    }

    /// Check if this is a symlink
    #[must_use]
    pub fn is_symlink(&self) -> bool {
        self.metadata.file_type().is_symlink()
    }

    /// Get file size
    #[must_use]
    pub fn len(&self) -> u64 {
        self.metadata.len()
    }

    /// Check if file is empty
    #[allow(dead_code)]
    #[must_use]
    pub fn is_empty(&self) -> bool {
        self.metadata.len() == 0
    }

    /// Get device ID (for filesystem boundary detection)
    #[must_use]
    pub fn device_id(&self) -> u64 {
        self.metadata.dev()
    }

    /// Get inode number (for hardlink detection)
    #[must_use]
    pub fn inode_number(&self) -> u64 {
        self.metadata.ino()
    }

    /// Get link count (for hardlink detection)
    #[must_use]
    pub fn link_count(&self) -> u64 {
        self.metadata.nlink()
    }
}

/// Directory copy operation statistics
#[derive(Debug, Default)]
pub struct DirectoryStats {
    /// Total number of files copied
    pub files_copied: u64,
    /// Total number of directories created
    pub directories_created: u64,
    /// Total number of bytes copied
    pub bytes_copied: u64,
    /// Number of symlinks processed
    pub symlinks_processed: u64,
    /// Number of errors encountered
    pub errors: u64,
}

/// Copy a directory recursively with metadata preservation and hardlink detection
///
/// This function performs recursive directory copying with the following features:
/// - Async directory traversal using `io_uring` statx operations
/// - Hardlink detection and preservation during traversal
/// - Filesystem boundary detection
/// - Metadata preservation (permissions, ownership, timestamps)
/// - Symlink handling
/// - Error recovery and reporting
///
/// # Parameters
///
/// * `src` - Source directory path
/// * `dst` - Destination directory path
/// * `file_ops` - File operations instance for metadata handling
/// * `copy_method` - Copy method to use for individual files
///
/// # Returns
///
/// Returns directory copy statistics or an error.
///
/// # Errors
///
/// This function will return an error if:
/// - Source directory cannot be read
/// - Destination directory cannot be created
/// - File copying operations fail
/// - Directory traversal fails
#[allow(clippy::future_not_send)]
#[allow(clippy::used_underscore_binding)]
pub async fn copy_directory(
    src: &Path,
    dst: &Path,
    file_ops: &FileOperations,
    _copy_method: CopyMethod,
    args: &Args,
) -> Result<DirectoryStats> {
    let mut stats = DirectoryStats::default();
    let mut hardlink_tracker = FilesystemTracker::new();

    info!(
        "Starting directory copy from {} to {}",
        src.display(),
        dst.display()
    );

    // Create destination directory if it doesn't exist
    if dst.exists() {
        // Set source filesystem from root directory (destination already exists)
        let root_metadata = ExtendedMetadata::new(src).await?;
        hardlink_tracker.set_source_filesystem(root_metadata.device_id());
    } else {
        compio::fs::create_dir_all(dst).await.map_err(|e| {
            SyncError::FileSystem(format!(
                "Failed to create destination directory {}: {}",
                dst.display(),
                e
            ))
        })?;
        stats.directories_created += 1;
        debug!("Created destination directory: {}", dst.display());

        // Preserve root directory metadata (permissions, ownership, timestamps) if requested
        let root_metadata = ExtendedMetadata::new(src).await?;
        preserve_directory_metadata(src, dst, &root_metadata, &args.metadata).await?;

        // Set source filesystem from root directory
        hardlink_tracker.set_source_filesystem(root_metadata.device_id());
    }

    // Traverse source directory iteratively using compio's dispatcher
    traverse_and_copy_directory_iterative(
        src.to_path_buf(),
        dst.to_path_buf(),
        file_ops,
        _copy_method,
        &mut stats,
        &mut hardlink_tracker,
        &args.metadata,
        &args.concurrency,
    )
    .await?;

    // Log hardlink detection results
    let hardlink_stats = hardlink_tracker.get_stats();
    info!(
        "Directory copy completed: {} files, {} directories, {} bytes, {} symlinks",
        stats.files_copied, stats.directories_created, stats.bytes_copied, stats.symlinks_processed
    );
    if hardlink_stats.hardlink_groups > 0 {
        info!(
            "Hardlink detection: {} unique files, {} hardlink groups, {} total hardlinks",
            hardlink_stats.total_files,
            hardlink_stats.hardlink_groups,
            hardlink_stats.total_hardlinks
        );
    }

    Ok(stats)
}

/// Directory traversal using compio's dispatcher for iterative processing
///
/// This function implements iterative directory traversal using compio's dispatcher
/// instead of recursion or manual worklists. It creates a static dispatcher and
/// uses it to schedule all directory operations asynchronously.
///
/// # Architecture
///
/// 1. **Dispatcher Creation**: Creates a static dispatcher using `Box::leak` for lifetime management
/// 2. **State Wrapping**: Wraps `DirectoryStats` and `FilesystemTracker` in `Arc<Mutex<>>` for shared access
/// 3. **Entry Processing**: Dispatches all directory entries to `process_directory_entry_with_compio`
/// 4. **Error Handling**: Uses `try_join_all` to short-circuit on first error
///
/// # Key Benefits
///
/// - **No Recursion**: Avoids stack overflow on deep directory structures
/// - **No Manual Worklists**: Uses compio's built-in async scheduling
/// - **Efficient Error Handling**: Short-circuits on first error, cancelling remaining operations
/// - **Concurrent Processing**: All directory entries processed concurrently
///
/// # Parameters
///
/// * `initial_src` - Source directory path to traverse
/// * `initial_dst` - Destination directory path for copying
/// * `file_ops` - File operations handler with `io_uring` support
/// * `copy_method` - Copy method (e.g., `io_uring`, fallback)
/// * `stats` - Statistics tracking (files, bytes, errors, etc.)
/// * `hardlink_tracker` - Hardlink detection and tracking
///
/// # Returns
///
/// Returns `Ok(())` if all operations complete successfully, or `Err(SyncError)` if any operation fails.
///
/// # Errors
///
/// This function will return an error if:
/// - Dispatcher creation fails
/// - Any directory entry processing fails
/// - File system operations fail
/// - Hardlink operations fail
#[allow(clippy::too_many_arguments)]
#[allow(clippy::future_not_send)]
#[allow(clippy::used_underscore_binding)]
async fn traverse_and_copy_directory_iterative(
    initial_src: PathBuf,
    initial_dst: PathBuf,
    file_ops: &FileOperations,
    _copy_method: CopyMethod,
    stats: &mut DirectoryStats,
    hardlink_tracker: &mut FilesystemTracker,
    metadata_config: &MetadataConfig,
    concurrency_config: &crate::cli::ConcurrencyConfig,
) -> Result<()> {
    // Create a dispatcher for async operations
    let dispatcher = Box::leak(Box::new(Dispatcher::new()?));

    // Create Arc-wrapped FileOperations and configs for safe sharing across async tasks
    // No more unsafe transmute needed!
    let file_ops_arc = Arc::new(file_ops.clone());
    let metadata_config_arc = Arc::new(metadata_config.clone());

    // Wrap shared state in wrapper types for static lifetimes
    let stats_value = std::mem::take(stats);
    let shared_stats = Arc::new(SharedStats::new(&stats_value));
    let shared_hardlink_tracker = SharedHardlinkTracker::new(std::mem::take(hardlink_tracker));

    // Check FD limits and warn if too low
    if let Ok(fd_limit) = check_fd_limits() {
        if fd_limit < concurrency_config.max_files_in_flight as u64 {
            warn!(
                "FD limit ({}) is less than --max-files-in-flight ({}). Consider: ulimit -n {}",
                fd_limit,
                concurrency_config.max_files_in_flight,
                concurrency_config.max_files_in_flight * 2
            );
        }
    }

    // Create adaptive concurrency controller from config options
    // The controller owns its configuration and behavior (adapt vs fail)
    let concurrency_options = concurrency_config.to_options();
    let concurrency_controller = Arc::new(AdaptiveConcurrencyController::new(&concurrency_options));

    // Process the directory
    // Note: We clone Arc values here, but this is necessary because we need to
    // unwrap them later to return the final stats. The clone increments ref count,
    // but all child operations complete before we unwrap, so it's just +1/-1.
    let result = process_directory_entry_with_compio(
        dispatcher,
        initial_src,
        initial_dst,
        file_ops_arc,
        _copy_method,
        shared_stats.clone(),
        shared_hardlink_tracker.clone(),
        concurrency_controller,
        metadata_config_arc,
    )
    .await;

    // Restore the state
    // This unwraps successfully because the function and all child operations have completed,
    // so the only remaining reference is the one we kept above (from .clone())
    *stats = Arc::try_unwrap(shared_stats)
        .map_err(|_| {
            SyncError::FileSystem(
                "Failed to unwrap Arc<SharedStats> - multiple references exist".to_string(),
            )
        })?
        .into_inner();
    *hardlink_tracker = shared_hardlink_tracker.into_inner()?;

    result
}

/// Process directory entry using compio's dispatcher for async operations
///
/// This is the core function that handles all types of directory entries (files, directories, symlinks)
/// using compio's dispatcher for efficient async scheduling. It's designed to be called recursively
/// through the dispatcher to handle nested directory structures.
///
/// # Architecture
///
/// 1. **Entry Type Detection**: Uses `ExtendedMetadata` to determine if entry is file/dir/symlink
/// 2. **Directory Processing**: Creates destination directory and dispatches all child entries
/// 3. **File Processing**: Handles hardlink detection and file copying
/// 4. **Symlink Processing**: Copies symlinks with target preservation
///
/// # Key Features
///
/// - **Unified Entry Handling**: Single function handles all entry types
/// - **Concurrent Child Processing**: All child entries processed concurrently via dispatcher
/// - **Hardlink Detection**: Tracks inodes to detect and create hardlinks efficiently
/// - **Error Propagation**: Errors are properly propagated up the call stack
///
/// # Parameters
///
/// * `dispatcher` - Static dispatcher for scheduling async operations
/// * `src_path` - Source path of the directory entry
/// * `dst_path` - Destination path for the entry
/// * `file_ops` - File operations handler with `io_uring` support
/// * `copy_method` - Copy method (e.g., `io_uring`, fallback)
/// * `stats` - Shared statistics tracking (wrapped in Arc<Mutex<>>)
/// * `hardlink_tracker` - Shared hardlink detection (wrapped in Arc<Mutex<>>)
///
/// # Returns
///
/// Returns `Ok(())` if the entry is processed successfully, or `Err(SyncError)` if processing fails.
///
/// # Errors
///
/// This function will return an error if:
/// - Metadata retrieval fails
/// - Directory creation fails
/// - File copying fails
/// - Symlink copying fails
/// - Hardlink operations fail
#[allow(clippy::too_many_arguments)]
#[allow(clippy::future_not_send)]
#[allow(clippy::used_underscore_binding)]
async fn process_directory_entry_with_compio(
    dispatcher: &'static Dispatcher,
    src_path: PathBuf,
    dst_path: PathBuf,
    file_ops: Arc<FileOperations>,
    _copy_method: CopyMethod,
    stats: Arc<SharedStats>,
    hardlink_tracker: SharedHardlinkTracker,
    concurrency_controller: Arc<AdaptiveConcurrencyController>,
    metadata_config: Arc<MetadataConfig>,
) -> Result<()> {
    // Clone controller before acquiring permit to avoid borrow/move conflict
    let controller = Arc::clone(&concurrency_controller);

    // Acquire permit from adaptive concurrency controller
    // This prevents unbounded queue growth and adapts to resource constraints (e.g., FD exhaustion)
    // The permit is held for the entire operation (directory, file, or symlink)
    let _permit = controller.acquire().await;

    // Get comprehensive metadata using compio's async operations
    let extended_metadata = ExtendedMetadata::new(&src_path).await?;

    if extended_metadata.is_dir() {
        // ========================================================================
        // DIRECTORY PROCESSING: Handle directory entries
        // ========================================================================
        debug!("Processing directory: {}", src_path.display());

        // Create destination directory using compio's dispatcher
        if !dst_path.exists() {
            compio::fs::create_dir(&dst_path).await.map_err(|e| {
                SyncError::FileSystem(format!(
                    "Failed to create directory {}: {}",
                    dst_path.display(),
                    e
                ))
            })?;
            stats.increment_directories_created();

            // Preserve directory metadata (permissions, ownership, timestamps) if requested
            preserve_directory_metadata(&src_path, &dst_path, &extended_metadata, &metadata_config)
                .await?;
        }

        // Read directory entries using compio-fs-extended wrapper
        // This abstracts whether read_dir is blocking or uses io_uring (currently blocking due to kernel limitation)
        // See: compio_fs_extended::directory::read_dir for implementation details and kernel status
        let entries = compio_fs_extended::directory::read_dir(&src_path)
            .await
            .map_err(|e| {
                SyncError::FileSystem(format!(
                    "Failed to read directory {}: {}",
                    src_path.display(),
                    e
                ))
            })?;

        // ========================================================================
        // CONCURRENT PROCESSING: Dispatch all child entries concurrently
        // ========================================================================
        // Collect all async operations to dispatch
        let mut futures = Vec::new();

        // Process each child entry using compio's dispatcher
        // This is the key innovation: instead of recursion or manual worklists,
        // we dispatch all child entries to the same function, creating a tree
        // of concurrent operations that compio manages efficiently
        let copy_method = _copy_method.clone();
        for entry_result in entries {
            let entry = entry_result.map_err(|e| {
                SyncError::FileSystem(format!("Failed to read directory entry: {e}"))
            })?;
            let child_src_path = entry.path();
            let file_name = child_src_path.file_name().ok_or_else(|| {
                SyncError::FileSystem(format!("Invalid file name in {}", child_src_path.display()))
            })?;
            let child_dst_path = dst_path.join(file_name);

            // Dispatch all entries to the same function regardless of type
            // This creates a unified processing pipeline where each entry
            // determines its own processing path (file/dir/symlink)
            let child_src_path = child_src_path.clone();
            let child_dst_path = child_dst_path.clone();
            let copy_method = copy_method.clone();
            let stats = Arc::clone(&stats);
            let hardlink_tracker = hardlink_tracker.clone();
            let concurrency_controller = concurrency_controller.clone();
            let file_ops_clone = Arc::clone(&file_ops);
            let metadata_config_clone = Arc::clone(&metadata_config);
            let receiver = dispatcher
                .dispatch(move || {
                    process_directory_entry_with_compio(
                        dispatcher,
                        child_src_path,
                        child_dst_path,
                        file_ops_clone,
                        copy_method,
                        stats,
                        hardlink_tracker,
                        concurrency_controller, // Move instead of clone - already cloned above
                        metadata_config_clone,
                    )
                })
                .map_err(|e| {
                    SyncError::FileSystem(format!("Failed to dispatch entry processing: {e:?}"))
                })?;
            futures.push(receiver);
        }

        // ========================================================================
        // ERROR HANDLING: Short-circuit on first error
        // ========================================================================
        // Use try_join_all to short-circuit on first error
        // This is crucial for performance: we don't wait for all operations
        // to complete before checking for errors. As soon as any operation
        // fails, we cancel the remaining operations and return the error.
        let _ = futures::future::try_join_all(futures.into_iter().map(|receiver| async move {
            let _ = receiver.await.map_err(|e| {
                SyncError::FileSystem(format!(
                    "Failed to receive result from dispatched operation: {e:?}"
                ))
            })?;
            Ok::<(), SyncError>(())
        }))
        .await?;
    } else if extended_metadata.is_file() {
        // ========================================================================
        // FILE PROCESSING: Handle regular files with hardlink detection
        // ========================================================================
        // Files are processed with hardlink detection to avoid copying
        // the same content multiple times when hardlinks exist
        process_file(
            src_path,
            dst_path,
            extended_metadata,
            file_ops,
            _copy_method,
            stats,
            hardlink_tracker,
            concurrency_controller,
            metadata_config,
        )
        .await?;
    } else if extended_metadata.is_symlink() {
        // ========================================================================
        // SYMLINK PROCESSING: Handle symbolic links
        // ========================================================================
        // Symlinks are copied with their target preserved, including
        // broken symlinks (which is the correct behavior)
        process_symlink(src_path, dst_path, stats).await?;
    }

    Ok(())
}

#[allow(clippy::too_many_arguments)]
#[allow(clippy::future_not_send)]
#[allow(clippy::used_underscore_binding)]
/// Process a regular file during directory traversal.
///
/// This handles hardlink detection via `FilesystemTracker`, creating a
/// hardlink when possible or copying file contents otherwise. On successful
/// copy/link creation, it updates shared statistics and tracker state.
///
/// # Parameters
/// - `src_path`: Source file path to process
/// - `dst_path`: Destination file path
/// - `metadata`: Extended source metadata used for decisions (size, inode, links)
/// - `_file_ops`: File operations handle (reserved for future metadata work)
/// - `_copy_method`: Copy method placeholder (currently unified to read/write)
/// - `stats`: Shared stats accumulator updated on success/error
/// - `hardlink_tracker`: Shared tracker for inode-based hardlink handling
///
/// # Errors
/// Returns an error if hardlink handling fails in an unrecoverable way or if
/// filesystem operations cannot be performed.
async fn process_file(
    src_path: PathBuf,
    dst_path: PathBuf,
    metadata: ExtendedMetadata,
    _file_ops: Arc<FileOperations>,
    _copy_method: CopyMethod,
    stats: Arc<SharedStats>,
    hardlink_tracker: SharedHardlinkTracker,
    concurrency_controller: Arc<AdaptiveConcurrencyController>,
    metadata_config: Arc<MetadataConfig>,
) -> Result<()> {
    debug!(
        "Processing file: {} (link_count: {})",
        src_path.display(),
        metadata.link_count()
    );

    let device_id = metadata.device_id();
    let inode_number = metadata.inode_number();
    let link_count = metadata.link_count();

<<<<<<< HEAD
    // Check if this inode has already been copied (for hardlinks)
    if link_count > 1 && hardlink_tracker.is_inode_copied(inode_number) {
        handle_existing_hardlink(
            &dst_path,
            &src_path,
            inode_number,
            &stats,
            &hardlink_tracker,
        )
        .await?;
=======
    // RACE-FREE HARDLINK PATTERN: Atomically determine copier vs linker
    let (is_copier, maybe_condvar) =
        hardlink_tracker.register_file(&src_path, device_id, inode_number, link_count);

    if is_copier {
        // We're the copier - copy the file and signal completion
        debug!("Copying file content (copier): {}", src_path.display());

        match copy_file(&src_path, &dst_path, &metadata_config).await {
            Ok(()) => {
                stats.increment_files_copied();
                stats.increment_bytes_copied(metadata.len());

                // Signal all waiting linkers that copy is complete
                hardlink_tracker.signal_copy_complete(inode_number, dst_path.as_path());
                debug!("Copied file and signaled linkers: {}", dst_path.display());
            }
            Err(e) => {
                // Handle error - controller will either adapt or fail based on configuration
                concurrency_controller.handle_error(&e)?;

                warn!(
                    "Failed to copy file {} -> {}: {}",
                    src_path.display(),
                    dst_path.display(),
                    e
                );
                stats.increment_errors();

                // Still signal condvar even on error (with empty dst_path)
                // This prevents linkers from waiting forever
                hardlink_tracker.signal_copy_complete(inode_number, Path::new(""));
            }
        }
    } else if let Some(condvar) = maybe_condvar {
        // We're a linker - wait for copier to finish, then create hardlink
        debug!(
            "Waiting for copy to complete (linker): {}",
            src_path.display()
        );

        // Wait for copier to signal completion
        condvar.wait().await;

        // Get the destination path from the copier
        if let Some(original_dst) = hardlink_tracker.get_dst_path_for_inode(inode_number) {
            if original_dst.as_os_str().is_empty() {
                // Copier failed - we should also fail
                warn!(
                    "Original copy failed, skipping hardlink creation for {}",
                    src_path.display()
                );
                stats.increment_errors();
            } else {
                handle_existing_hardlink(&dst_path, &original_dst, inode_number, &stats).await?;
            }
        }
>>>>>>> 0d46b0b5
    } else {
        // Not a hardlink (link_count == 1) - copy normally
        debug!(
            "Copying file content (non-hardlink): {}",
            src_path.display()
        );

        match copy_file(&src_path, &dst_path, &metadata_config).await {
            Ok(()) => {
<<<<<<< HEAD
                stats.increment_files_copied()?;
                stats.increment_bytes_copied(metadata.len())?;
                hardlink_tracker.mark_inode_copied(inode_number, dst_path.as_path());
=======
                stats.increment_files_copied();
                stats.increment_bytes_copied(metadata.len());
>>>>>>> 0d46b0b5
                debug!("Copied file: {}", dst_path.display());
            }
            Err(e) => {
                concurrency_controller.handle_error(&e)?;

                warn!(
                    "Failed to copy file {} -> {}: {}",
                    src_path.display(),
                    dst_path.display(),
                    e
                );
                stats.increment_errors();
            }
        }
    }

    Ok(())
}

/// Handle creation of a hardlink when the inode has already been copied
///
/// This helper is invoked when a file's inode has been seen previously (i.e.,
/// the file is part of a hardlink set). Instead of copying file contents again,
/// it creates a hardlink in the destination that points to the original copied
/// path. It also ensures the destination's parent directory exists and updates
/// shared statistics accordingly.
///
/// # Parameters
///
/// - `dst_path`: Destination path where the hardlink should be created
/// - `src_path`: Source path (used for logging and error context)
/// - `inode_number`: The inode identifier for the file being processed
/// - `stats`: Shared statistics tracker used to record successes/errors
/// - `hardlink_tracker`: Tracker used to look up the original path for this inode
///
/// # Returns
///
/// Returns `Ok(())` if the hardlink was created successfully (or if an expected
/// recovery path was handled), otherwise returns `Err(SyncError)`.
///
/// # Errors
///
/// This function will return an error if:
/// - The original path associated with `inode_number` cannot be determined
/// - The destination parent directory cannot be created when needed
/// - The hardlink creation via `std::fs::hard_link` fails unexpectedly
///
/// # Side Effects
///
/// - Increments the files-copied counter on successful hardlink creation
/// - Increments the error counter on failures
#[allow(clippy::future_not_send)]
async fn handle_existing_hardlink(
    dst_path: &Path,
    original_dst: &Path,
    inode_number: u64,
    stats: &Arc<SharedStats>,
) -> Result<()> {
<<<<<<< HEAD
    // This is a hardlink - create a hardlink instead of copying content
    debug!(
        "Creating hardlink for {} (inode: {})",
        src_path.display(),
        inode_number
    );

    // Find the original file path for this inode
    if let Some(original_path) = hardlink_tracker.get_original_path_for_inode(inode_number) {
        // Create destination directory if needed
        if let Some(parent) = dst_path.parent() {
            if !parent.exists() {
                compio::fs::create_dir_all(parent).await.map_err(|e| {
                    SyncError::FileSystem(format!(
                        "Failed to create parent directory {}: {}",
                        parent.display(),
                        e
                    ))
                })?;
            }
=======
    // Create destination directory if needed
    if let Some(parent) = dst_path.parent() {
        if !parent.exists() {
            compio::fs::create_dir_all(parent).await.map_err(|e| {
                SyncError::FileSystem(format!(
                    "Failed to create parent directory {}: {}",
                    parent.display(),
                    e
                ))
            })?;
>>>>>>> 0d46b0b5
        }
    }

    // Create hardlink using compio-fs-extended for io_uring operations
    match compio_fs_extended::hardlink::create_hardlink_at_path(original_dst, dst_path).await {
        Ok(()) => {
            stats.increment_files_copied();
            debug!(
                "Created hardlink: {} -> {}",
                dst_path.display(),
                original_dst.display()
            );
        }
        Err(e) => {
            warn!(
                "Failed to create hardlink for inode {}: {}",
                inode_number, e
            );
            stats.increment_errors();
        }
    }

    Ok(())
}

/// Process a symlink by copying it
///
/// This function handles symbolic link copying, preserving the target path
/// and handling both valid and broken symlinks correctly.
///
/// # Symlink Handling
///
/// - **Valid Symlinks**: Copies the symlink with its target preserved
/// - **Broken Symlinks**: Copies the symlink with its broken target preserved
/// - **Target Preservation**: The symlink target is read and recreated exactly
///
/// # Parameters
///
/// * `src_path` - Source symlink path
/// * `dst_path` - Destination symlink path
/// * `stats` - Shared statistics tracking
///
/// # Returns
///
/// Returns `Ok(())` if the symlink is processed successfully, or `Err(SyncError)` if processing fails.
///
/// # Errors
///
/// This function will return an error if:
/// - Symlink target reading fails
/// - Symlink creation fails
#[allow(clippy::future_not_send)]
async fn process_symlink(
    src_path: PathBuf,
    dst_path: PathBuf,
    stats: Arc<SharedStats>,
) -> Result<()> {
    debug!("Processing symlink: {}", src_path.display());

    match copy_symlink(&src_path, &dst_path).await {
        Ok(()) => {
            stats.increment_symlinks_processed();
            Ok(())
        }
        Err(e) => {
            stats.increment_errors();
            warn!("Failed to copy symlink {}: {}", src_path.display(), e);
            Err(e)
        }
    }
}

/// Copy a symlink preserving its target
#[allow(clippy::future_not_send)]
async fn copy_symlink(src: &Path, dst: &Path) -> Result<()> {
    use compio_fs_extended::directory::DirectoryFd;
    use compio_fs_extended::symlink::{create_symlink_at_dirfd, read_symlink_at_dirfd};

    // Extract parent directory and filename for DirectoryFd operations
    let src_parent = src.parent().ok_or_else(|| {
        SyncError::FileSystem(format!("Source path has no parent: {}", src.display()))
    })?;
    let src_name = src
        .file_name()
        .ok_or_else(|| {
            SyncError::FileSystem(format!("Source path has no filename: {}", src.display()))
        })?
        .to_string_lossy();

    let dst_parent = dst.parent().ok_or_else(|| {
        SyncError::FileSystem(format!("Destination path has no parent: {}", dst.display()))
    })?;
    let dst_name = dst
        .file_name()
        .ok_or_else(|| {
            SyncError::FileSystem(format!(
                "Destination path has no filename: {}",
                dst.display()
            ))
        })?
        .to_string_lossy();

    // Open DirectoryFd for source and destination parents
    let src_dir_fd = DirectoryFd::open(src_parent).await.map_err(|e| {
        SyncError::FileSystem(format!(
            "Failed to open source directory {}: {}",
            src_parent.display(),
            e
        ))
    })?;

    let dst_dir_fd = DirectoryFd::open(dst_parent).await.map_err(|e| {
        SyncError::FileSystem(format!(
            "Failed to open destination directory {}: {}",
            dst_parent.display(),
            e
        ))
    })?;

    // Read symlink target using io_uring DirectoryFd operations
    let target = read_symlink_at_dirfd(&src_dir_fd, &src_name)
        .await
        .map_err(|e| {
            SyncError::FileSystem(format!(
                "Failed to read symlink target for {}: {}",
                src.display(),
                e
            ))
        })?;

    // Remove destination if it exists
    if dst.exists() {
        compio::fs::remove_file(dst).await.map_err(|e| {
            SyncError::FileSystem(format!(
                "Failed to remove existing destination {}: {}",
                dst.display(),
                e
            ))
        })?;
    }

    // Create symlink with same target using io_uring DirectoryFd operations
    let target_str = target.to_string_lossy();
    create_symlink_at_dirfd(&dst_dir_fd, &target_str, &dst_name)
        .await
        .map_err(|e| {
            SyncError::FileSystem(format!(
                "Failed to create symlink {} -> {}: {}",
                dst.display(),
                target.display(),
                e
            ))
        })?;

    debug!("Copied symlink {} -> {}", dst.display(), target.display());
    Ok(())
}

/// Preserve file metadata (permissions, ownership, timestamps)
#[allow(dead_code)]
#[allow(clippy::future_not_send)]
async fn preserve_file_metadata(src: &Path, dst: &Path, file_ops: &FileOperations) -> Result<()> {
    // Get source metadata
    let _metadata = file_ops.get_file_metadata(src).await.map_err(|e| {
        SyncError::FileSystem(format!(
            "Failed to get source metadata for {}: {}",
            src.display(),
            e
        ))
    })?;

    // TODO: Implement metadata preservation using compio's API
    // For now, we'll skip metadata preservation as compio's API is still evolving
    // This will be implemented in a future phase with proper compio bindings
    tracing::debug!(
        "Metadata preservation skipped for {} (compio API limitations)",
        dst.display()
    );

    // Set timestamps (currently skipped due to unstable Rust features)
    // TODO: Implement timestamp preservation using libc
    debug!("Preserved metadata for {}", dst.display());

    Ok(())
}

/// Get directory size recursively
///
/// This function calculates the total size of a directory by recursively
/// traversing all files and summing their sizes.
///
/// # Parameters
///
/// * `path` - Directory path to analyze
///
/// # Returns
///
/// Returns the total size in bytes or an error.
/// Count files and directories recursively
///
/// This function counts the total number of files and directories
/// in a directory tree.
///
/// # Parameters
///
/// * `path` - Directory path to analyze
///
/// # Returns
///
/// Returns a tuple of (files, directories) or an error.
/// Filesystem boundary detection and hardlink tracking
///
/// This module provides functionality for detecting filesystem boundaries
/// and tracking hardlink relationships to ensure proper file copying behavior.
/// Filesystem device ID and inode number pair for hardlink detection
#[derive(Debug, Clone, Copy, PartialEq, Eq, Hash)]
pub struct InodeInfo {
    /// Filesystem device ID
    pub dev: u64,
    /// Inode number
    pub ino: u64,
}

/// Hardlink tracking information with concurrent synchronization
///
/// Uses `Condvar` to ensure race-free hardlink creation:
/// - First task to register becomes the "copier" (inserts with `dst_path`)
/// - Subsequent tasks wait on the condvar until copy completes
/// - Copier signals condvar when destination file is created
pub struct HardlinkInfo {
    /// Original file path (immutable after creation)
    #[allow(dead_code)]
    pub original_path: std::path::PathBuf,
    /// Inode number (immutable after creation)
    pub inode_number: u64,
    /// Number of hardlinks found (incremented atomically)
    pub link_count: AtomicU64,
    /// Destination path set by copier task (written once, read many)
    pub dst_path: Mutex<Option<std::path::PathBuf>>,
    /// Condition variable signaled when copy completes
    /// Linker tasks wait on this before creating hardlinks
    pub copy_complete: Arc<compio_sync::Condvar>,
}

impl std::fmt::Debug for HardlinkInfo {
    fn fmt(&self, f: &mut std::fmt::Formatter<'_>) -> std::fmt::Result {
        f.debug_struct("HardlinkInfo")
            .field("original_path", &self.original_path)
            .field("inode_number", &self.inode_number)
            .field("link_count", &self.link_count.load(Ordering::Relaxed))
            .field("dst_path", &self.dst_path.lock().ok())
            .finish_non_exhaustive() // Omitting copy_complete condvar
    }
}

/// Filesystem boundary and hardlink tracker
#[derive(Debug, Default)]
#[allow(dead_code)]
pub struct FilesystemTracker {
    /// Map of (dev, ino) pairs to hardlink information
    hardlinks: DashMap<InodeInfo, HardlinkInfo>,
    /// Source filesystem device ID (for boundary detection)
    source_filesystem: Option<u64>,
}

#[allow(dead_code)]
impl FilesystemTracker {
    /// Create a new filesystem tracker
    #[must_use]
    pub fn new() -> Self {
        Self {
            hardlinks: DashMap::new(),
            source_filesystem: None,
        }
    }

    /// Set the source filesystem device ID
    ///
    /// This should be called once at the beginning of a copy operation
    /// to establish the source filesystem boundary.
    pub fn set_source_filesystem(&mut self, dev: u64) {
        self.source_filesystem = Some(dev);
        debug!("Set source filesystem device ID: {}", dev);
    }

    /// Check if a path is on the same filesystem as the source
    ///
    /// Returns true if the path is on the same filesystem, false otherwise.
    /// This prevents cross-filesystem operations that could cause issues.
    #[must_use]
    pub fn is_same_filesystem(&self, dev: u64) -> bool {
        self.source_filesystem.map_or_else(
            || {
                warn!("No source filesystem set, allowing cross-filesystem operation");
                true
            },
            |source_dev| source_dev == dev,
        )
    }

    /// Register a file for hardlink tracking
    ///
<<<<<<< HEAD
    /// This should be called for each file encountered during traversal.
    /// Files with `link_count` == 1 are skipped since they're not hardlinks.
    /// Returns true if this is a new hardlink, false if it's a duplicate or skipped.
    pub fn register_file(&self, path: &Path, dev: u64, ino: u64, link_count: u64) -> bool {
=======
    /// This atomically determines if this task should be the "copier" or a "linker":
    /// - If this is the first registration: returns `(true, None)` - caller is copier
    /// - If already registered: returns `(false, Some(condvar))` - caller is linker, must wait
    ///
    /// # Arguments
    /// * `path` - Path to the file being registered
    /// * `dev` - Device ID
    /// * `ino` - Inode number
    /// * `link_count` - Number of hardlinks (from stat)
    ///
    /// # Returns
    /// * `(true, None)` - First registration, caller should copy file
    /// * `(false, Some(condvar))` - Already registered, caller should wait on condvar then link
    /// * `(false, None)` - Not a hardlink (`link_count` == 1), caller should copy normally
    pub fn register_file(
        &self,
        path: &Path,
        dev: u64,
        ino: u64,
        link_count: u64,
    ) -> (bool, Option<Arc<compio_sync::Condvar>>) {
>>>>>>> 0d46b0b5
        // Skip files with link count of 1 - they're not hardlinks
        if link_count == 1 {
            return (false, None);
        }

        let inode_info = InodeInfo { dev, ino };

<<<<<<< HEAD
        // Use DashMap's entry API for concurrent-safe insert/update
        match self.hardlinks.entry(inode_info) {
            dashmap::mapref::entry::Entry::Occupied(mut entry) => {
                // This is an existing hardlink
                let hardlink_info = entry.get_mut();
                hardlink_info.link_count += 1;
                debug!(
                    "Found hardlink #{} for inode ({}, {}): {}",
                    hardlink_info.link_count,
=======
        // ATOMIC PATTERN: Try to insert, get back whether we won the race
        match self.hardlinks.entry(inode_info) {
            dashmap::mapref::entry::Entry::Occupied(entry) => {
                // This inode is already registered - we're a linker
                let hardlink_info = entry.get();
                hardlink_info.link_count.fetch_add(1, Ordering::Relaxed);
                debug!(
                    "Found hardlink #{} for inode ({}, {}): {} (will wait for copy)",
                    hardlink_info.link_count.load(Ordering::Relaxed),
>>>>>>> 0d46b0b5
                    dev,
                    ino,
                    path.display()
                );
<<<<<<< HEAD
                false
            }
            dashmap::mapref::entry::Entry::Vacant(entry) => {
                // This is a new file
                entry.insert(HardlinkInfo {
                    original_path: path.to_path_buf(),
                    inode_number: ino,
                    link_count: 1,
                    is_copied: false,
                    dst_path: None,
                });
                debug!(
                    "Registered new file inode ({}, {}): {}",
=======
                (false, Some(Arc::clone(&hardlink_info.copy_complete)))
            }
            dashmap::mapref::entry::Entry::Vacant(entry) => {
                // We're the first - we're the copier
                entry.insert(HardlinkInfo {
                    original_path: path.to_path_buf(),
                    inode_number: ino,
                    link_count: AtomicU64::new(1),
                    dst_path: Mutex::new(None),
                    copy_complete: Arc::new(compio_sync::Condvar::new()),
                });
                debug!(
                    "Registered new hardlink inode ({}, {}): {} (will copy)",
>>>>>>> 0d46b0b5
                    dev,
                    ino,
                    path.display()
                );
<<<<<<< HEAD
                true
            }
        }
    }

    /// Get hardlink information for a given inode
    ///
    /// Returns the hardlink information if this inode has been seen before.
    #[must_use]
    pub fn get_hardlink_info(&self, dev: u64, ino: u64) -> Option<HardlinkInfo> {
        let inode_info = InodeInfo { dev, ino };
        self.hardlinks
            .get(&inode_info)
            .map(|entry| entry.value().clone())
    }

=======
                (true, None)
            }
        }
    }

>>>>>>> 0d46b0b5
    /// Get all hardlink groups that have multiple links
    ///
    /// Returns a vector of (`inode_number`, `link_count`) tuples for inodes with multiple hardlinks.
    #[must_use]
<<<<<<< HEAD
    pub fn get_hardlink_groups(&self) -> Vec<HardlinkInfo> {
        self.hardlinks
            .iter()
            .map(|entry| entry.value().clone())
            .filter(|info| info.link_count > 1)
=======
    pub fn get_hardlink_groups(&self) -> Vec<(u64, u64)> {
        self.hardlinks
            .iter()
            .filter(|entry| entry.value().link_count.load(Ordering::Relaxed) > 1)
            .map(|entry| {
                let val = entry.value();
                (val.inode_number, val.link_count.load(Ordering::Relaxed))
            })
>>>>>>> 0d46b0b5
            .collect()
    }

    /// Signal that an inode's copy is complete and store its destination path
    ///
<<<<<<< HEAD
    /// Returns true if this inode has been processed and copied to the destination.
    /// This is used to determine whether to copy file content or create a hardlink.
    #[must_use]
    pub fn is_inode_copied(&self, ino: u64) -> bool {
        self.hardlinks
            .iter()
            .any(|entry| entry.value().inode_number == ino && entry.value().is_copied)
    }

    /// Mark an inode as copied and store its destination path
    ///
    /// This should be called after successfully copying a file's content,
    /// so that subsequent hardlinks to the same inode can be created instead of copied.
    pub fn mark_inode_copied(&self, ino: u64, dst_path: &Path) {
        for mut entry in self.hardlinks.iter_mut() {
            let hardlink_info = entry.value_mut();
            if hardlink_info.inode_number == ino {
                hardlink_info.is_copied = true;
                hardlink_info.dst_path = Some(dst_path.to_path_buf());
                debug!("Marked inode {} as copied to {}", ino, dst_path.display());
                break;
            }
=======
    /// This should be called by the copier task after successfully creating the destination file.
    /// It sets the destination path and signals all waiting linker tasks via the condvar.
    ///
    /// # Arguments
    /// * `ino` - Inode number that was copied
    /// * `dst_path` - Path where the file was copied to
    pub fn signal_copy_complete(&self, ino: u64, dst_path: &Path) {
        // Find the hardlink info for this inode (drop iterator before accessing)
        let entry_opt = self
            .hardlinks
            .iter()
            .find(|e| e.value().inode_number == ino)
            .map(|e| (*e.key(), Arc::clone(&e.value().copy_complete)));

        if let Some((_key, condvar)) = entry_opt {
            // Set destination path (re-lookup and drop iterator quickly)
            {
                let found = self
                    .hardlinks
                    .iter()
                    .find(|e| e.value().inode_number == ino);
                if let Some(entry) = found {
                    let hardlink_info = entry.value();
                    if let Ok(mut dst) = hardlink_info.dst_path.lock() {
                        *dst = Some(dst_path.to_path_buf());
                    }
                }
            } // Iterator dropped here

            // Signal all waiting linker tasks (iterator is dropped)
            condvar.notify_all();

            debug!(
                "Signaled copy complete for inode {} at {}",
                ino,
                dst_path.display()
            );
>>>>>>> 0d46b0b5
        }
    }

    /// Get the destination path where an inode was copied
    ///
    /// Returns the destination path if it has been set by the copier task.
    /// This should only be called after waiting on the condvar.
    #[must_use]
<<<<<<< HEAD
    pub fn get_original_path_for_inode(&self, ino: u64) -> Option<PathBuf> {
        self.hardlinks
            .iter()
            .find(|entry| entry.value().inode_number == ino && entry.value().is_copied)
            .and_then(|entry| entry.value().dst_path.clone())
=======
    pub fn get_dst_path_for_inode(&self, ino: u64) -> Option<PathBuf> {
        self.hardlinks
            .iter()
            .find(|entry| entry.value().inode_number == ino)
            .and_then(|entry| entry.value().dst_path.lock().ok()?.clone())
>>>>>>> 0d46b0b5
    }

    /// Get statistics about the filesystem tracking
    #[must_use]
    pub fn get_stats(&self) -> FilesystemStats {
        let total_files = self.hardlinks.len();
        let hardlink_groups = self.get_hardlink_groups().len();
        let total_hardlinks: u64 = self
            .hardlinks
            .iter()
<<<<<<< HEAD
            .map(|entry| entry.value().link_count)
=======
            .map(|entry| entry.value().link_count.load(Ordering::Relaxed))
>>>>>>> 0d46b0b5
            .sum();

        FilesystemStats {
            total_files,
            hardlink_groups,
            total_hardlinks,
            source_filesystem: self.source_filesystem,
        }
    }
}

/// Statistics about filesystem tracking
#[derive(Debug)]
pub struct FilesystemStats {
    /// Total number of unique files (by inode)
    pub total_files: usize,
    /// Number of hardlink groups (files with multiple links)
    pub hardlink_groups: usize,
    /// Total number of hardlinks (including originals)
    pub total_hardlinks: u64,
    /// Source filesystem device ID
    #[allow(dead_code)]
    pub source_filesystem: Option<u64>,
}

/// Preserve directory extended attributes from source to destination
///
/// This function preserves all extended attributes from the source directory to the destination directory
/// using file descriptor-based operations for maximum efficiency and security.
///
/// # Arguments
///
/// * `src_path` - Source directory path
/// * `dst_path` - Destination directory path
///
/// # Returns
///
/// `Ok(())` if all extended attributes were preserved successfully
///
/// # Errors
///
/// This function will return an error if:
/// - Extended attributes cannot be read from source
/// - Extended attributes cannot be written to destination
/// - Permission is denied for xattr operations
#[allow(clippy::future_not_send)]
pub async fn preserve_directory_xattr(src_path: &Path, dst_path: &Path) -> Result<()> {
    use compio_fs_extended::{ExtendedFile, XattrOps};

    // Open source and destination directories for xattr operations
    let src_dir = compio::fs::File::open(src_path).await.map_err(|e| {
        SyncError::FileSystem(format!("Failed to open source directory for xattr: {e}"))
    })?;
    let dst_dir = compio::fs::File::open(dst_path).await.map_err(|e| {
        SyncError::FileSystem(format!(
            "Failed to open destination directory for xattr: {e}"
        ))
    })?;

    // Convert to ExtendedFile to access xattr operations
    let extended_src = ExtendedFile::from_ref(&src_dir);
    let extended_dst = ExtendedFile::from_ref(&dst_dir);

    // Get all extended attribute names from source directory
    let Ok(xattr_names) = extended_src.list_xattr().await else {
        // If xattr is not supported or no xattrs exist, that's fine
        return Ok(());
    };

    // Copy each extended attribute
    for name in xattr_names {
        match extended_src.get_xattr(&name).await {
            Ok(value) => {
                if let Err(e) = extended_dst.set_xattr(&name, &value).await {
                    // Log warning but continue with other xattrs
                    tracing::warn!(
                        "Failed to preserve directory extended attribute '{}': {}",
                        name,
                        e
                    );
                }
            }
            Err(e) => {
                tracing::warn!(
                    "Failed to read directory extended attribute '{}': {}",
                    name,
                    e
                );
            }
        }
    }

    Ok(())
}

/// Preserve directory metadata (permissions, ownership, timestamps) from source to destination
///
/// This function preserves all directory metadata including permissions, ownership,
/// and timestamps using file descriptor-based operations for maximum efficiency and security.
///
/// # Arguments
///
/// * `src_path` - Source directory path
/// * `dst_path` - Destination directory path  
/// * `extended_metadata` - Pre-captured source directory metadata
/// * `metadata_config` - Metadata preservation configuration
///
/// # Returns
///
/// `Ok(())` if all metadata was preserved successfully
///
/// # Errors
///
/// This function will return an error if:
/// - Permission preservation fails
/// - Ownership preservation fails
/// - Timestamp preservation fails
#[allow(clippy::future_not_send, clippy::similar_names)]
pub async fn preserve_directory_metadata(
    src_path: &Path,
    dst_path: &Path,
    extended_metadata: &ExtendedMetadata,
    metadata_config: &MetadataConfig,
) -> Result<()> {
    use compio_fs_extended::{metadata, OwnershipOps};

    // Preserve directory permissions if requested
    if metadata_config.should_preserve_permissions() {
        let src_permissions = extended_metadata.metadata.permissions();
        let mode = src_permissions.mode();
        let compio_permissions = compio::fs::Permissions::from_mode(mode);

        // Open destination directory for permission operations
        let dst_dir = compio::fs::File::open(dst_path).await.map_err(|e| {
            SyncError::FileSystem(format!(
                "Failed to open destination directory for permissions: {e}"
            ))
        })?;

        // Use file descriptor-based set_permissions to avoid umask interference
        dst_dir
            .set_permissions(compio_permissions)
            .await
            .map_err(|e| {
                SyncError::FileSystem(format!("Failed to preserve directory permissions: {e}"))
            })?;

        debug!(
            "Preserved directory permissions for {}: {:o}",
            dst_path.display(),
            mode
        );
    }

    // Preserve directory ownership if requested
    if metadata_config.should_preserve_ownership() {
        let source_uid = extended_metadata.metadata.uid();
        let source_gid = extended_metadata.metadata.gid();

        // Open destination directory for ownership operations
        let dst_dir = compio::fs::File::open(dst_path).await.map_err(|e| {
            SyncError::FileSystem(format!(
                "Failed to open destination directory for ownership: {e}"
            ))
        })?;

        // Set ownership using fchown
        dst_dir.fchown(source_uid, source_gid).await.map_err(|e| {
            SyncError::FileSystem(format!("Failed to preserve directory ownership: {e}"))
        })?;

        debug!(
            "Preserved directory ownership for {}: uid={}, gid={}",
            dst_path.display(),
            source_uid,
            source_gid
        );
    }

    // Preserve directory timestamps if requested
    if metadata_config.should_preserve_timestamps() {
        let src_accessed = extended_metadata.metadata.accessed().map_err(|e| {
            SyncError::FileSystem(format!("Failed to get source directory access time: {e}"))
        })?;
        let src_modified = extended_metadata.metadata.modified().map_err(|e| {
            SyncError::FileSystem(format!(
                "Failed to get source directory modification time: {e}"
            ))
        })?;

        // Use compio-fs-extended for timestamp preservation
        metadata::futimesat(dst_path, src_accessed, src_modified)
            .await
            .map_err(|e| {
                SyncError::FileSystem(format!("Failed to preserve directory timestamps: {e}"))
            })?;

        debug!("Preserved directory timestamps for {}", dst_path.display());
    }

    // Preserve directory extended attributes if requested
    if metadata_config.should_preserve_xattrs() {
        preserve_directory_xattr(src_path, dst_path).await?;
        debug!("Preserved directory xattrs for {}", dst_path.display());
    }

    Ok(())
}

#[cfg(test)]
mod tests {
    #![allow(clippy::unwrap_used)]
    #![allow(clippy::expect_used)]
    use super::*;
    use tempfile::TempDir;

    /// Test ExtendedMetadata creation and basic functionality
    #[compio::test]
    async fn test_extended_metadata_basic() {
        let temp_dir = TempDir::new().expect("Failed to create temp directory");
        let test_file = temp_dir.path().join("test_file.txt");

        // Create a test file
        std::fs::write(&test_file, "test content").expect("Failed to write test file");

        // Test metadata creation
        let metadata = ExtendedMetadata::new(&test_file)
            .await
            .expect("Failed to get metadata");

        // Test basic properties
        assert!(metadata.is_file());
        assert!(!metadata.is_dir());
        assert!(!metadata.is_symlink());
        assert!(!metadata.is_empty());
        assert_eq!(metadata.len(), 12); // "test content" length

        // Test device and inode info
        let device_id = metadata.device_id();
        let inode_number = metadata.inode_number();
        let link_count = metadata.link_count();

        assert!(device_id > 0);
        assert!(inode_number > 0);
        assert_eq!(link_count, 1); // Regular file has 1 link
    }

    /// Test ExtendedMetadata for directories
    #[compio::test]
    async fn test_extended_metadata_directory() {
        let temp_dir = TempDir::new().expect("Failed to create temp directory");

        // Test directory metadata
        let metadata = ExtendedMetadata::new(temp_dir.path())
            .await
            .expect("Failed to get metadata");

        assert!(metadata.is_dir());
        assert!(!metadata.is_file());
        assert!(!metadata.is_symlink());
    }

    /// Test ExtendedMetadata for symlinks
    #[compio::test]
    async fn test_extended_metadata_symlink() {
        let temp_dir = TempDir::new().expect("Failed to create temp directory");
        let target_file = temp_dir.path().join("target.txt");
        let symlink_file = temp_dir.path().join("symlink.txt");

        // Create target file
        std::fs::write(&target_file, "target content").expect("Failed to write target file");

        // Create symlink
        std::os::unix::fs::symlink(&target_file, &symlink_file).expect("Failed to create symlink");

        // Test symlink metadata
        let metadata = ExtendedMetadata::new(&symlink_file)
            .await
            .expect("Failed to get metadata");

        assert!(metadata.is_symlink());
        assert!(!metadata.is_file());
        assert!(!metadata.is_dir());
    }

    /// Test process_symlink function
    #[compio::test]
    async fn test_process_symlink() {
        let temp_dir = TempDir::new().expect("Failed to create temp directory");
        let target_file = temp_dir.path().join("target.txt");
        let src_symlink = temp_dir.path().join("src_symlink");
        let dst_symlink = temp_dir.path().join("dst_symlink");

        // Create target file
        std::fs::write(&target_file, "target content").expect("Failed to write target file");

        // Create source symlink
        std::os::unix::fs::symlink(&target_file, &src_symlink)
            .expect("Failed to create source symlink");

        // Test symlink processing
        let stats = DirectoryStats::default();
        let result = process_symlink(
            src_symlink.clone(),
            dst_symlink.clone(),
            Arc::new(SharedStats::new(&stats)),
        )
        .await;

        // Should succeed
        assert!(result.is_ok());

        // Verify symlink was created
        assert!(dst_symlink.exists());
        assert!(dst_symlink.is_symlink());

        // Verify symlink target is correct
        let target = std::fs::read_link(&dst_symlink).expect("Failed to read symlink target");
        assert_eq!(target, target_file);
    }

    /// Test process_symlink with broken symlink
    #[compio::test]
    async fn test_process_symlink_broken() {
        let temp_dir = TempDir::new().expect("Failed to create temp directory");
        let src_symlink = temp_dir.path().join("broken_symlink");
        let dst_symlink = temp_dir.path().join("dst_broken_symlink");

        // Create broken symlink
        std::os::unix::fs::symlink("nonexistent_file", &src_symlink)
            .expect("Failed to create broken symlink");

        // Test processing broken symlink
        let stats = DirectoryStats::default();
        let result = process_symlink(
            src_symlink.clone(),
            dst_symlink.clone(),
            Arc::new(SharedStats::new(&stats)),
        )
        .await;

        // Should succeed (we handle broken symlinks gracefully)
        assert!(result.is_ok());

        // Verify symlink was created (broken symlinks don't "exist" but are still symlinks)
        assert!(dst_symlink.is_symlink());

        // Verify the broken symlink target is preserved
        let target = std::fs::read_link(&dst_symlink).expect("Failed to read symlink target");
        assert_eq!(target.to_string_lossy(), "nonexistent_file");
    }

    /// Test FilesystemTracker basic functionality
    #[compio::test]
    async fn test_filesystem_tracker_basic() {
        let mut tracker = FilesystemTracker::new();

        // Test initial state (no mutation needed for get_stats)
        assert_eq!(tracker.get_stats().total_files, 0);
        assert_eq!(tracker.get_stats().hardlink_groups, 0);

        // Test setting source filesystem (requires mut)
        tracker.set_source_filesystem(123);
        assert!(tracker.is_same_filesystem(123));
        assert!(!tracker.is_same_filesystem(456));
    }

    /// Test FilesystemTracker hardlink detection
    #[compio::test]
    async fn test_filesystem_tracker_hardlinks() {
        let tracker = FilesystemTracker::new();
        let temp_dir = TempDir::new().expect("Failed to create temp directory");
        let file1 = temp_dir.path().join("file1.txt");
        let file2 = temp_dir.path().join("file2.txt");

        // Create a file
        std::fs::write(&file1, "content").expect("Failed to write file");

        // Create hardlink
        std::fs::hard_link(&file1, &file2).expect("Failed to create hardlink");

        // Register first file (should be copier)
        let (is_copier, condvar) = tracker.register_file(&file1, 1, 100, 2);
        assert!(is_copier); // Should be copier (first registration)
        assert!(condvar.is_none()); // Copier doesn't get condvar

        // Register hardlink (should be linker)
        let (is_copier, condvar) = tracker.register_file(&file2, 1, 100, 2);
        assert!(!is_copier); // Should not be copier (it's a hardlink)
        assert!(condvar.is_some()); // Linker gets condvar to wait on

        // Check stats
        let stats = tracker.get_stats();
        assert_eq!(stats.total_files, 1);
        assert_eq!(stats.hardlink_groups, 1);
        assert_eq!(stats.total_hardlinks, 2);
    }
}<|MERGE_RESOLUTION|>--- conflicted
+++ resolved
@@ -17,7 +17,7 @@
 use std::os::unix::fs::{MetadataExt, PermissionsExt};
 use std::path::{Path, PathBuf};
 use std::sync::atomic::{AtomicU64, Ordering};
-use std::sync::Arc;
+use std::sync::{Arc, Mutex};
 use tracing::{debug, info, warn};
 
 /// Statistics tracking with interior mutability via atomics
@@ -208,31 +208,6 @@
             tracker.set_source_filesystem(dev);
         }
         Self::new(tracker)
-<<<<<<< HEAD
-    }
-
-    /// Check if an inode has already been copied
-    #[must_use]
-    pub fn is_inode_copied(&self, inode: u64) -> bool {
-        self.inner.is_inode_copied(inode)
-    }
-
-    /// Get the original path for an inode that has been copied
-    #[must_use]
-    pub fn get_original_path_for_inode(&self, inode: u64) -> Option<PathBuf> {
-        self.inner.get_original_path_for_inode(inode)
-    }
-
-    /// Mark an inode as copied
-    pub fn mark_inode_copied(&self, inode: u64, path: &Path) {
-        self.inner.mark_inode_copied(inode, path);
-    }
-
-    #[allow(dead_code)]
-    /// Register a file with the hardlink tracker
-    #[must_use]
-    pub fn register_file(&self, path: &Path, device_id: u64, inode: u64, link_count: u64) -> bool {
-=======
     }
 
     /// Signal that an inode's copy is complete
@@ -259,7 +234,6 @@
         inode: u64,
         link_count: u64,
     ) -> (bool, Option<Arc<compio_sync::Condvar>>) {
->>>>>>> 0d46b0b5
         self.inner.register_file(path, device_id, inode, link_count)
     }
 
@@ -908,18 +882,6 @@
     let inode_number = metadata.inode_number();
     let link_count = metadata.link_count();
 
-<<<<<<< HEAD
-    // Check if this inode has already been copied (for hardlinks)
-    if link_count > 1 && hardlink_tracker.is_inode_copied(inode_number) {
-        handle_existing_hardlink(
-            &dst_path,
-            &src_path,
-            inode_number,
-            &stats,
-            &hardlink_tracker,
-        )
-        .await?;
-=======
     // RACE-FREE HARDLINK PATTERN: Atomically determine copier vs linker
     let (is_copier, maybe_condvar) =
         hardlink_tracker.register_file(&src_path, device_id, inode_number, link_count);
@@ -977,7 +939,6 @@
                 handle_existing_hardlink(&dst_path, &original_dst, inode_number, &stats).await?;
             }
         }
->>>>>>> 0d46b0b5
     } else {
         // Not a hardlink (link_count == 1) - copy normally
         debug!(
@@ -987,14 +948,8 @@
 
         match copy_file(&src_path, &dst_path, &metadata_config).await {
             Ok(()) => {
-<<<<<<< HEAD
-                stats.increment_files_copied()?;
-                stats.increment_bytes_copied(metadata.len())?;
-                hardlink_tracker.mark_inode_copied(inode_number, dst_path.as_path());
-=======
                 stats.increment_files_copied();
                 stats.increment_bytes_copied(metadata.len());
->>>>>>> 0d46b0b5
                 debug!("Copied file: {}", dst_path.display());
             }
             Err(e) => {
@@ -1053,28 +1008,6 @@
     inode_number: u64,
     stats: &Arc<SharedStats>,
 ) -> Result<()> {
-<<<<<<< HEAD
-    // This is a hardlink - create a hardlink instead of copying content
-    debug!(
-        "Creating hardlink for {} (inode: {})",
-        src_path.display(),
-        inode_number
-    );
-
-    // Find the original file path for this inode
-    if let Some(original_path) = hardlink_tracker.get_original_path_for_inode(inode_number) {
-        // Create destination directory if needed
-        if let Some(parent) = dst_path.parent() {
-            if !parent.exists() {
-                compio::fs::create_dir_all(parent).await.map_err(|e| {
-                    SyncError::FileSystem(format!(
-                        "Failed to create parent directory {}: {}",
-                        parent.display(),
-                        e
-                    ))
-                })?;
-            }
-=======
     // Create destination directory if needed
     if let Some(parent) = dst_path.parent() {
         if !parent.exists() {
@@ -1085,7 +1018,6 @@
                     e
                 ))
             })?;
->>>>>>> 0d46b0b5
         }
     }
 
@@ -1388,12 +1320,6 @@
 
     /// Register a file for hardlink tracking
     ///
-<<<<<<< HEAD
-    /// This should be called for each file encountered during traversal.
-    /// Files with `link_count` == 1 are skipped since they're not hardlinks.
-    /// Returns true if this is a new hardlink, false if it's a duplicate or skipped.
-    pub fn register_file(&self, path: &Path, dev: u64, ino: u64, link_count: u64) -> bool {
-=======
     /// This atomically determines if this task should be the "copier" or a "linker":
     /// - If this is the first registration: returns `(true, None)` - caller is copier
     /// - If already registered: returns `(false, Some(condvar))` - caller is linker, must wait
@@ -1415,7 +1341,6 @@
         ino: u64,
         link_count: u64,
     ) -> (bool, Option<Arc<compio_sync::Condvar>>) {
->>>>>>> 0d46b0b5
         // Skip files with link count of 1 - they're not hardlinks
         if link_count == 1 {
             return (false, None);
@@ -1423,17 +1348,6 @@
 
         let inode_info = InodeInfo { dev, ino };
 
-<<<<<<< HEAD
-        // Use DashMap's entry API for concurrent-safe insert/update
-        match self.hardlinks.entry(inode_info) {
-            dashmap::mapref::entry::Entry::Occupied(mut entry) => {
-                // This is an existing hardlink
-                let hardlink_info = entry.get_mut();
-                hardlink_info.link_count += 1;
-                debug!(
-                    "Found hardlink #{} for inode ({}, {}): {}",
-                    hardlink_info.link_count,
-=======
         // ATOMIC PATTERN: Try to insert, get back whether we won the race
         match self.hardlinks.entry(inode_info) {
             dashmap::mapref::entry::Entry::Occupied(entry) => {
@@ -1443,26 +1357,10 @@
                 debug!(
                     "Found hardlink #{} for inode ({}, {}): {} (will wait for copy)",
                     hardlink_info.link_count.load(Ordering::Relaxed),
->>>>>>> 0d46b0b5
                     dev,
                     ino,
                     path.display()
                 );
-<<<<<<< HEAD
-                false
-            }
-            dashmap::mapref::entry::Entry::Vacant(entry) => {
-                // This is a new file
-                entry.insert(HardlinkInfo {
-                    original_path: path.to_path_buf(),
-                    inode_number: ino,
-                    link_count: 1,
-                    is_copied: false,
-                    dst_path: None,
-                });
-                debug!(
-                    "Registered new file inode ({}, {}): {}",
-=======
                 (false, Some(Arc::clone(&hardlink_info.copy_complete)))
             }
             dashmap::mapref::entry::Entry::Vacant(entry) => {
@@ -1476,46 +1374,19 @@
                 });
                 debug!(
                     "Registered new hardlink inode ({}, {}): {} (will copy)",
->>>>>>> 0d46b0b5
                     dev,
                     ino,
                     path.display()
                 );
-<<<<<<< HEAD
-                true
-            }
-        }
-    }
-
-    /// Get hardlink information for a given inode
-    ///
-    /// Returns the hardlink information if this inode has been seen before.
-    #[must_use]
-    pub fn get_hardlink_info(&self, dev: u64, ino: u64) -> Option<HardlinkInfo> {
-        let inode_info = InodeInfo { dev, ino };
-        self.hardlinks
-            .get(&inode_info)
-            .map(|entry| entry.value().clone())
-    }
-
-=======
                 (true, None)
             }
         }
     }
 
->>>>>>> 0d46b0b5
     /// Get all hardlink groups that have multiple links
     ///
     /// Returns a vector of (`inode_number`, `link_count`) tuples for inodes with multiple hardlinks.
     #[must_use]
-<<<<<<< HEAD
-    pub fn get_hardlink_groups(&self) -> Vec<HardlinkInfo> {
-        self.hardlinks
-            .iter()
-            .map(|entry| entry.value().clone())
-            .filter(|info| info.link_count > 1)
-=======
     pub fn get_hardlink_groups(&self) -> Vec<(u64, u64)> {
         self.hardlinks
             .iter()
@@ -1524,36 +1395,11 @@
                 let val = entry.value();
                 (val.inode_number, val.link_count.load(Ordering::Relaxed))
             })
->>>>>>> 0d46b0b5
             .collect()
     }
 
     /// Signal that an inode's copy is complete and store its destination path
     ///
-<<<<<<< HEAD
-    /// Returns true if this inode has been processed and copied to the destination.
-    /// This is used to determine whether to copy file content or create a hardlink.
-    #[must_use]
-    pub fn is_inode_copied(&self, ino: u64) -> bool {
-        self.hardlinks
-            .iter()
-            .any(|entry| entry.value().inode_number == ino && entry.value().is_copied)
-    }
-
-    /// Mark an inode as copied and store its destination path
-    ///
-    /// This should be called after successfully copying a file's content,
-    /// so that subsequent hardlinks to the same inode can be created instead of copied.
-    pub fn mark_inode_copied(&self, ino: u64, dst_path: &Path) {
-        for mut entry in self.hardlinks.iter_mut() {
-            let hardlink_info = entry.value_mut();
-            if hardlink_info.inode_number == ino {
-                hardlink_info.is_copied = true;
-                hardlink_info.dst_path = Some(dst_path.to_path_buf());
-                debug!("Marked inode {} as copied to {}", ino, dst_path.display());
-                break;
-            }
-=======
     /// This should be called by the copier task after successfully creating the destination file.
     /// It sets the destination path and signals all waiting linker tasks via the condvar.
     ///
@@ -1591,7 +1437,6 @@
                 ino,
                 dst_path.display()
             );
->>>>>>> 0d46b0b5
         }
     }
 
@@ -1600,19 +1445,11 @@
     /// Returns the destination path if it has been set by the copier task.
     /// This should only be called after waiting on the condvar.
     #[must_use]
-<<<<<<< HEAD
-    pub fn get_original_path_for_inode(&self, ino: u64) -> Option<PathBuf> {
-        self.hardlinks
-            .iter()
-            .find(|entry| entry.value().inode_number == ino && entry.value().is_copied)
-            .and_then(|entry| entry.value().dst_path.clone())
-=======
     pub fn get_dst_path_for_inode(&self, ino: u64) -> Option<PathBuf> {
         self.hardlinks
             .iter()
             .find(|entry| entry.value().inode_number == ino)
             .and_then(|entry| entry.value().dst_path.lock().ok()?.clone())
->>>>>>> 0d46b0b5
     }
 
     /// Get statistics about the filesystem tracking
@@ -1623,11 +1460,7 @@
         let total_hardlinks: u64 = self
             .hardlinks
             .iter()
-<<<<<<< HEAD
-            .map(|entry| entry.value().link_count)
-=======
             .map(|entry| entry.value().link_count.load(Ordering::Relaxed))
->>>>>>> 0d46b0b5
             .sum();
 
         FilesystemStats {
