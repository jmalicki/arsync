--- conflicted
+++ resolved
@@ -403,13 +403,6 @@
         // Get inode before spawning task
         let inode = meta.ino();
 
-<<<<<<< HEAD
-        // Note: waiter_count() method removed from compio_sync::Condvar API
-        // So we can't verify internal waiter queue state, but the test still
-        // validates the core behavior: linker waits for copier signal
-
-=======
->>>>>>> fe5bc4e3
         let tracker_clone = Arc::clone(&tracker);
         let file2_clone = file2.clone();
         let dst_file2_clone = dst_file2.clone();
