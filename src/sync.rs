//! Main synchronization logic
//!
//! This module provides the core synchronization functionality for io-uring-sync,
//! orchestrating file and directory copying operations with comprehensive error
//! handling, progress tracking, and performance optimization.
//!
//! # Features
//!
//! - Single file copying with metadata preservation
//! - Directory structure creation and management
//! - Comprehensive error handling and logging
//! - Performance statistics and timing
//! - Async/await support for non-blocking operations
//!
//! # Architecture
//!
//! The synchronization process follows these phases:
//! 1. **Validation**: Verify source paths and destination permissions
//! 2. **Initialization**: Set up file operations and progress tracking
//! 3. **Execution**: Perform the actual copying operations
//! 4. **Completion**: Update statistics and handle cleanup
//!
//! # Usage
//!
//! ```rust
//! use io_uring_sync::sync::sync_files;
//! use io_uring_sync::cli::Args;
//!
//! let args = Args::parse();
//! let stats = sync_files(&args).await?;
//! println!("Copied {} files, {} bytes in {:?}",
//!          stats.files_copied, stats.bytes_copied, stats.duration);
//! ```
//!
//! # Performance Considerations
//!
//! - Uses async I/O for non-blocking operations
//! - Tracks detailed performance metrics
//! - Supports configurable buffer sizes and queue depths
//! - Optimized for both small and large file operations
//!
//! # Error Handling
//!
//! All operations use structured error handling with detailed error messages
//! and proper error propagation. Common error scenarios include:
//!
//! - Invalid source paths or permissions
//! - Destination directory creation failures
//! - File copying errors with detailed context
//! - Configuration validation failures

use crate::cli::Args;
use crate::copy::copy_file;
use crate::error::Result;
use crate::io_uring::FileOperations;
use std::time::{Duration, Instant};
use tracing::{error, info, warn};

/// Statistics for a synchronization operation
///
/// This structure tracks comprehensive metrics about the synchronization
/// process, including performance data and operation results.
///
/// # Fields
///
/// * `files_copied` - Number of files successfully copied
/// * `bytes_copied` - Total number of bytes copied
/// * `duration` - Total time taken for the synchronization operation
///
/// # Examples
///
/// ```rust
/// let stats = SyncStats {
///     files_copied: 150,
///     bytes_copied: 1_048_576,
///     duration: Duration::from_secs(5),
/// };
/// println!("Copied {} files ({} bytes) in {:?}",
///          stats.files_copied, stats.bytes_copied, stats.duration);
/// ```
///
/// # Performance Notes
///
/// These statistics are useful for:
/// - Performance monitoring and optimization
/// - User feedback and progress reporting
/// - Benchmarking and comparison with other tools
/// - Debugging and troubleshooting slow operations
#[derive(Debug, Clone, PartialEq)]
pub struct SyncStats {
    /// Number of files successfully copied during the operation
    pub files_copied: u64,

    /// Total number of bytes copied during the operation
    pub bytes_copied: u64,

    /// Total duration of the synchronization operation
    pub duration: Duration,
}

/// Main synchronization function
///
/// This function orchestrates the entire synchronization process, handling both
/// single file and directory operations with comprehensive error handling and
/// performance tracking.
///
/// # Parameters
///
/// * `args` - Command-line arguments containing source/destination paths,
///   configuration options, and operation parameters
///
/// # Returns
///
/// Returns `Ok(SyncStats)` containing detailed operation statistics, or
/// `Err(SyncError)` if the synchronization fails.
///
/// # Errors
///
/// This function will return an error if:
/// - Source path doesn't exist or is inaccessible
/// - Destination directory cannot be created
/// - File operations fail during copying
/// - Configuration parameters are invalid
/// - I/O errors occur during the operation
///
/// # Examples
///
/// Basic usage:
/// ```rust
/// use io_uring_sync::cli::Args;
/// use io_uring_sync::sync::sync_files;
///
/// let args = Args::parse();
/// let stats = sync_files(&args).await?;
/// println!("Operation completed: {} files, {} bytes, {:?}",
///          stats.files_copied, stats.bytes_copied, stats.duration);
/// ```
///
/// Error handling:
/// ```rust
/// match sync_files(&args).await {
///     Ok(stats) => {
///         println!("Success: {} files copied", stats.files_copied);
///     }
///     Err(e) => {
///         eprintln!("Synchronization failed: {}", e);
///         std::process::exit(1);
///     }
/// }
/// ```
///
/// # Performance Considerations
///
/// - Operation time scales with file size and count
/// - Memory usage depends on buffer size configuration
/// - Concurrent operations may be limited by system resources
/// - Network filesystems may have different performance characteristics
///
/// # Thread Safety
///
/// This function is thread-safe and can be called concurrently, but each
/// call operates independently. For optimal performance, avoid concurrent
/// operations on the same destination paths.
///
/// # Implementation Details
///
/// The synchronization process:
/// 1. Validates arguments and initializes file operations
/// 2. Determines operation type (file vs directory)
/// 3. Creates destination directories as needed
/// 4. Performs the actual copying operations
/// 5. Tracks statistics and handles errors
/// 6. Returns comprehensive operation results
pub async fn sync_files(args: &Args) -> Result<SyncStats> {
    let start_time = Instant::now();

    info!(
        "Starting synchronization from {} to {}",
        args.source.display(),
        args.destination.display()
    );

    let mut stats = SyncStats {
        files_copied: 0,
        bytes_copied: 0,
        duration: Duration::from_secs(0),
    };

    // Initialize file operations with configured parameters
    // Queue depth and buffer size are validated by the CLI module
<<<<<<< HEAD
    let mut file_ops = FileOperations::new(args.queue_depth, args.buffer_size_bytes())?;
=======
    let file_ops = FileOperations::new(args.queue_depth, args.buffer_size_bytes())?;
>>>>>>> 6f153fc7

    // Handle single file copy
    if args.is_file_copy() {
        info!("Copying single file: {}", args.source.display());

        // Ensure destination directory exists
        if let Some(parent) = args.destination.parent() {
            file_ops.create_dir(parent).await?;
        }

<<<<<<< HEAD
        // Note: file size is now obtained within copy_file_with_metadata

        // Copy the file with metadata preservation
        match file_ops
            .copy_file_with_metadata(&args.source, &args.destination)
            .await
        {
            Ok(bytes_copied) => {
                stats.files_copied = 1;
                stats.bytes_copied = bytes_copied;
                info!(
                    "Successfully copied file with metadata: {} bytes",
                    bytes_copied
                );
=======
        // Get source file size for stats
        let file_size = file_ops.get_file_size(&args.source).await?;

        // Copy the file
        match copy_file(&args.source, &args.destination, args.copy_method.clone()).await {
            Ok(()) => {
                stats.files_copied = 1;
                stats.bytes_copied = file_size;
                info!("Successfully copied file: {} bytes", file_size);
>>>>>>> 6f153fc7
            }
            Err(e) => {
                error!("Failed to copy file {}: {}", args.source.display(), e);
                return Err(e);
            }
        }
    }
    // Handle directory copy
    else if args.is_directory_copy() {
        info!("Copying directory: {}", args.source.display());

        // Ensure destination directory exists
        file_ops.create_dir(&args.destination).await?;

        // For now, just copy the directory structure without files
        // TODO: Implement recursive directory traversal in Phase 1.3
        warn!("Directory copying not yet implemented - only structure created");
        stats.files_copied = 0;
        stats.bytes_copied = 0;
    } else {
        error!(
            "Source path is neither a file nor a directory: {}",
            args.source.display()
        );
        return Err(crate::error::SyncError::InvalidConfig(
            "Source must be a file or directory".to_string(),
        ));
    }

    stats.duration = start_time.elapsed();

    info!("Synchronization completed in {:?}", stats.duration);
    info!(
        "Files copied: {}, Bytes copied: {}",
        stats.files_copied, stats.bytes_copied
    );

    Ok(stats)
}<|MERGE_RESOLUTION|>--- conflicted
+++ resolved
@@ -188,11 +188,7 @@
 
     // Initialize file operations with configured parameters
     // Queue depth and buffer size are validated by the CLI module
-<<<<<<< HEAD
     let mut file_ops = FileOperations::new(args.queue_depth, args.buffer_size_bytes())?;
-=======
-    let file_ops = FileOperations::new(args.queue_depth, args.buffer_size_bytes())?;
->>>>>>> 6f153fc7
 
     // Handle single file copy
     if args.is_file_copy() {
@@ -203,7 +199,6 @@
             file_ops.create_dir(parent).await?;
         }
 
-<<<<<<< HEAD
         // Note: file size is now obtained within copy_file_with_metadata
 
         // Copy the file with metadata preservation
@@ -218,17 +213,6 @@
                     "Successfully copied file with metadata: {} bytes",
                     bytes_copied
                 );
-=======
-        // Get source file size for stats
-        let file_size = file_ops.get_file_size(&args.source).await?;
-
-        // Copy the file
-        match copy_file(&args.source, &args.destination, args.copy_method.clone()).await {
-            Ok(()) => {
-                stats.files_copied = 1;
-                stats.bytes_copied = file_size;
-                info!("Successfully copied file: {} bytes", file_size);
->>>>>>> 6f153fc7
             }
             Err(e) => {
                 error!("Failed to copy file {}: {}", args.source.display(), e);
