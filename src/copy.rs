--- conflicted
+++ resolved
@@ -235,7 +235,6 @@
         .await
         .map_err(|e| SyncError::FileSystem(format!("Failed to sync destination file: {e}")))?;
 
-<<<<<<< HEAD
     // Preserve file metadata using the metadata module
     preserve_file_metadata(
         &src_file,
@@ -246,24 +245,6 @@
         metadata_config,
     )
     .await?;
-=======
-    // Preserve file metadata only if explicitly requested (rsync behavior)
-    if args.should_preserve_permissions() {
-        preserve_permissions_from_fd(&src_file, &dst_file).await?;
-    }
-
-    if args.should_preserve_ownership() {
-        preserve_ownership_from_fd(&src_file, &dst_file).await?;
-    }
-
-    if args.should_preserve_xattrs() {
-        preserve_xattr_from_fd(&src_file, &dst_file).await?;
-    }
-
-    if args.should_preserve_timestamps() {
-        preserve_timestamps_from_fd(&dst_file, src_accessed, src_modified).await?;
-    }
->>>>>>> 81b219e8
 
     tracing::debug!(
         "compio read_at/write_at: successfully copied {} bytes",
@@ -272,161 +253,6 @@
     Ok(())
 }
 
-<<<<<<< HEAD
-=======
-/// Preserve only file permissions from source to destination
-///
-/// This function preserves file permissions including special bits (setuid, setgid, sticky)
-/// using the chmod syscall for maximum compatibility and precision.
-#[allow(clippy::future_not_send)]
-async fn preserve_permissions_from_fd(
-    src_file: &compio::fs::File,
-    dst_file: &compio::fs::File,
-) -> Result<()> {
-    // Get source file permissions using file descriptor
-    let src_metadata = src_file
-        .metadata()
-        .await
-        .map_err(|e| SyncError::FileSystem(format!("Failed to get source file metadata: {e}")))?;
-
-    let std_permissions = src_metadata.permissions();
-    let mode = std_permissions.mode();
-
-    // Convert to compio::fs::Permissions
-    let compio_permissions = compio::fs::Permissions::from_mode(mode);
-
-    // Use compio::fs::File::set_permissions which uses fchmod (file descriptor-based)
-    dst_file
-        .set_permissions(compio_permissions)
-        .await
-        .map_err(|e| SyncError::FileSystem(format!("Failed to preserve permissions: {e}")))
-}
-
-/// Preserve file ownership using file descriptors
-#[allow(clippy::future_not_send)]
-async fn preserve_ownership_from_fd(
-    src_file: &compio::fs::File,
-    dst_file: &compio::fs::File,
-) -> Result<()> {
-    use compio_fs_extended::OwnershipOps;
-
-    // Use compio-fs-extended for ownership preservation
-    dst_file
-        .preserve_ownership_from(src_file)
-        .await
-        .map_err(|e| SyncError::FileSystem(format!("Failed to preserve file ownership: {e}")))?;
-    Ok(())
-}
-
-/// Preserve file extended attributes using file descriptors
-///
-/// This function preserves all extended attributes from the source file to the destination file
-/// using file descriptor-based operations for maximum efficiency and security.
-///
-/// # Arguments
-///
-/// * `src_file` - Source file handle
-/// * `dst_file` - Destination file handle
-///
-/// # Returns
-///
-/// `Ok(())` if all extended attributes were preserved successfully
-///
-/// # Errors
-///
-/// This function will return an error if:
-/// - Extended attributes cannot be read from source
-/// - Extended attributes cannot be written to destination
-/// - Permission is denied for xattr operations
-#[allow(clippy::future_not_send)]
-pub async fn preserve_xattr_from_fd(
-    src_file: &compio::fs::File,
-    dst_file: &compio::fs::File,
-) -> Result<()> {
-    use compio_fs_extended::{ExtendedFile, XattrOps};
-
-    // Convert to ExtendedFile to access xattr operations
-    let extended_src = ExtendedFile::from_ref(src_file);
-    let extended_dst = ExtendedFile::from_ref(dst_file);
-
-    // Get all extended attribute names from source file
-    let Ok(xattr_names) = extended_src.list_xattr().await else {
-        // If xattr is not supported or no xattrs exist, that's fine
-        return Ok(());
-    };
-
-    // Copy each extended attribute
-    for name in xattr_names {
-        match extended_src.get_xattr(&name).await {
-            Ok(value) => {
-                if let Err(e) = extended_dst.set_xattr(&name, &value).await {
-                    // Log warning but continue with other xattrs
-                    tracing::warn!("Failed to preserve extended attribute '{}': {}", name, e);
-                }
-            }
-            Err(e) => {
-                tracing::warn!("Failed to read extended attribute '{}': {}", name, e);
-            }
-        }
-    }
-
-    Ok(())
-}
-
-/// Get precise timestamps using `io_uring` `IORING_OP_STATX` with nanosecond precision
-///
-/// This function uses `io_uring` `IORING_OP_STATX` to get timestamps with full
-/// nanosecond precision, which is more accurate than `std::fs::metadata()`.
-///
-/// # Arguments
-///
-/// * `path` - File path to get timestamps from
-///
-/// # Returns
-///
-/// Returns `Ok((accessed, modified))` if timestamps were read successfully, or `Err(SyncError)` if failed.
-#[allow(clippy::future_not_send)]
-async fn get_precise_timestamps(path: &Path) -> Result<(SystemTime, SystemTime)> {
-    // Use io_uring STATX from compio-fs-extended for nanosecond precision
-    compio_fs_extended::metadata::statx_at(path)
-        .await
-        .map_err(|e| SyncError::FileSystem(format!("Failed to get precise timestamps: {e}")))
-}
-
-/// Preserve timestamps using file descriptor with nanosecond precision
-///
-/// This function uses FD-based `futimens` to preserve timestamps with
-/// nanosecond precision. Using file descriptors avoids TOCTOU race conditions
-/// and is more efficient than path-based operations.
-///
-/// NOTE: Kernel doesn't have `IORING_OP_FUTIMENS` - using safe nix wrapper.
-///
-/// # Arguments
-///
-/// * `dst_file` - Destination file descriptor
-/// * `accessed` - Access time
-/// * `modified` - Modification time
-///
-/// # Returns
-///
-/// Returns `Ok(())` if timestamps were set successfully, or `Err(SyncError)` if failed.
-#[allow(clippy::future_not_send)]
-async fn preserve_timestamps_from_fd(
-    dst_file: &compio::fs::File,
-    accessed: SystemTime,
-    modified: SystemTime,
-) -> Result<()> {
-    use std::os::fd::AsRawFd;
-
-    let fd = dst_file.as_raw_fd();
-
-    // Use FD-based futimens from compio-fs-extended (uses nix wrapper, more secure than path-based)
-    compio_fs_extended::metadata::futimens_fd(fd, accessed, modified)
-        .await
-        .map_err(|e| SyncError::FileSystem(format!("Failed to preserve timestamps: {e}")))
-}
-
->>>>>>> 81b219e8
 #[cfg(test)]
 mod tests {
     use super::*;
@@ -441,7 +267,6 @@
     /// Create a default Args struct for testing with archive mode enabled
     fn create_test_args_with_archive() -> Args {
         Args {
-<<<<<<< HEAD
             paths: PathConfig {
                 source: PathBuf::from("/test/source"),
                 destination: PathBuf::from("/test/dest"),
@@ -478,37 +303,8 @@
                 progress: false,
                 verbose: 0,
                 quiet: false,
+                pirate: false,
             },
-=======
-            source: PathBuf::from("/test/source"),
-            destination: PathBuf::from("/test/dest"),
-            queue_depth: 4096,
-            max_files_in_flight: 1024,
-            cpu_count: 1,
-            buffer_size_kb: 64,
-            copy_method: CopyMethod::Auto,
-            archive: true, // Enable archive mode for full metadata preservation
-            recursive: false,
-            links: false,
-            perms: false,
-            times: false,
-            group: false,
-            owner: false,
-            devices: false,
-            xattrs: false,
-            acls: false,
-            hard_links: false,
-            atimes: false,
-            crtimes: false,
-            pirate: false,
-            preserve_xattr: false,
-            preserve_acl: false,
-            dry_run: false,
-            progress: false,
-            verbose: 0,
-            quiet: false,
-            no_adaptive_concurrency: false,
->>>>>>> 81b219e8
         }
     }
 
