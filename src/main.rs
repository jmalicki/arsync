//! arsync: High-performance bulk file copying utility
//!
//! This utility provides rsync-like functionality optimized for single-machine operations
//! using `io_uring` for maximum performance and parallelism.

use anyhow::{Context, Result};
use clap::Parser;
use tracing::{info, Level};

mod adaptive_concurrency;
mod cli;
mod copy;
mod directory;
mod error;
mod i18n;
mod io_uring;
mod metadata;
mod progress;
mod sync;

use cli::Args;
use i18n::{set_language, Language, TranslationKey};

#[compio::main]
async fn main() -> Result<()> {
    // Parse command line arguments
    let args = Args::parse();

    // Set language based on --pirate flag
    if args.output.pirate {
        set_language(Language::Pirate);
    }

    // Initialize logging based on verbosity and quiet mode
    if args.quiet() {
        // In quiet mode, only log errors
        let subscriber = tracing_subscriber::fmt()
            .with_max_level(Level::ERROR)
            .with_target(false)
            .finish();
        tracing::subscriber::set_global_default(subscriber)?;
    } else {
        let subscriber = tracing_subscriber::fmt()
            .with_max_level(match args.verbose() {
                0 => Level::WARN,
                1 => Level::INFO,
                2 => Level::DEBUG,
                _ => Level::TRACE,
            })
            .with_target(false)
            .with_thread_ids(false)
            .with_thread_names(false)
            .finish();
        tracing::subscriber::set_global_default(subscriber)?;
    }

    // Log startup information (unless in quiet mode)
    if !args.quiet() {
<<<<<<< HEAD
        info!("Starting arsync v{}", env!("CARGO_PKG_VERSION"));
        info!("Source: {}", args.source().display());
        info!("Destination: {}", args.destination().display());
=======
        info!(
            "{}: arsync v{}",
            TranslationKey::InfoStartingCopy
                .get()
                .unwrap_or_else(|_| "Starting copy".to_string()),
            env!("CARGO_PKG_VERSION")
        );
        info!(
            "{}: {}",
            TranslationKey::HelpSource
                .get()
                .unwrap_or_else(|_| "Source".to_string()),
            args.source().display()
        );
        info!(
            "{}: {}",
            TranslationKey::HelpDestination
                .get()
                .unwrap_or_else(|_| "Destination".to_string()),
            args.destination().display()
        );
>>>>>>> 235d4408
        info!("Copy method: {:?}", args.copy_method());
        info!("Queue depth: {}", args.queue_depth());
        info!("CPU count: {}", args.effective_cpu_count());
        info!("Buffer size: {} KB", args.io.buffer_size_kb);
        info!("Max files in flight: {}", args.max_files_in_flight());
    }

    // Validate arguments
    args.validate().context("Invalid arguments")?;

    // Perform the sync operation
    let result = sync::sync_files(&args).await;

    match result {
        Ok(stats) => {
            info!(
                "{}",
                TranslationKey::StatusComplete
                    .get()
                    .unwrap_or_else(|_| "Complete".to_string())
            );
            info!(
                "{} {}: {}",
                TranslationKey::ProgressFiles
                    .get()
                    .unwrap_or_else(|_| "Files".to_string()),
                TranslationKey::ProgressCompleted
                    .get()
                    .unwrap_or_else(|_| "Completed".to_string()),
                stats.files_copied
            );
            info!(
                "{} {}: {}",
                TranslationKey::ProgressBytes
                    .get()
                    .unwrap_or_else(|_| "Bytes".to_string()),
                TranslationKey::ProgressCompleted
                    .get()
                    .unwrap_or_else(|_| "Completed".to_string()),
                stats.bytes_copied
            );
            info!("Duration: {:?}", stats.duration);
            Ok(())
        }
        Err(e) => {
            eprintln!(
                "{}: {e}",
                TranslationKey::StatusFailed
                    .get()
                    .unwrap_or_else(|_| "Failed".to_string())
            );
            std::process::exit(1);
        }
    }
}<|MERGE_RESOLUTION|>--- conflicted
+++ resolved
@@ -56,11 +56,6 @@
 
     // Log startup information (unless in quiet mode)
     if !args.quiet() {
-<<<<<<< HEAD
-        info!("Starting arsync v{}", env!("CARGO_PKG_VERSION"));
-        info!("Source: {}", args.source().display());
-        info!("Destination: {}", args.destination().display());
-=======
         info!(
             "{}: arsync v{}",
             TranslationKey::InfoStartingCopy
@@ -82,7 +77,6 @@
                 .unwrap_or_else(|_| "Destination".to_string()),
             args.destination().display()
         );
->>>>>>> 235d4408
         info!("Copy method: {:?}", args.copy_method());
         info!("Queue depth: {}", args.queue_depth());
         info!("CPU count: {}", args.effective_cpu_count());
