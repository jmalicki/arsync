--- conflicted
+++ resolved
@@ -7,50 +7,20 @@
 use clap::Parser;
 use std::path::PathBuf;
 
-// Import MetadataConfig from metadata module
+// Import types from other modules
 pub use crate::metadata::MetadataConfig;
+pub use crate::protocol::{Location, PipeRole};
 
 /// High-performance bulk file copying utility using `io_uring`
-<<<<<<< HEAD
 ///
 /// Optimizations:
 /// - `io_uring` for zero-copy async I/O
 /// - SIMD-accelerated checksums (AVX512/AVX2/SSSE3)
 /// - Parallel file processing across CPU cores
 /// - Adaptive concurrency control
-#[derive(Parser, Debug)]
-=======
 #[derive(Parser, Debug, Clone)]
->>>>>>> 08a614b8
 #[command(author, version, about, long_about = None)]
 pub struct Args {
-<<<<<<< HEAD
-    /// Source directory or file (positional or --source)
-    ///
-    /// Supports rsync-style syntax:
-    ///   - Local path: `/path/to/source`
-    ///   - Remote path: `user@host:/path/to/source`
-    ///   - Remote path: `host:/path/to/source`
-    #[arg(value_name = "SOURCE")]
-    pub source_positional: Option<String>,
-
-    /// Destination directory or file (positional or --destination)
-    ///
-    /// Supports rsync-style syntax:
-    ///   - Local path: `/path/to/dest`
-    ///   - Remote path: `user@host:/path/to/dest`
-    ///   - Remote path: `host:/path/to/dest`
-    #[arg(value_name = "DEST")]
-    pub dest_positional: Option<String>,
-
-    /// Source directory or file (alternative to positional arg)
-    #[arg(short, long, conflicts_with = "source_positional")]
-    pub source: Option<PathBuf>,
-
-    /// Destination directory or file (alternative to positional arg)
-    #[arg(short, long, conflicts_with = "dest_positional")]
-    pub destination: Option<PathBuf>,
-=======
     /// Source and destination paths
     #[command(flatten)]
     pub paths: PathConfig,
@@ -70,6 +40,10 @@
     /// Output and logging configuration
     #[command(flatten)]
     pub output: OutputConfig,
+
+    /// Remote sync configuration
+    #[command(flatten)]
+    pub remote: RemoteConfig,
 }
 
 // ============================================================================
@@ -82,14 +56,23 @@
 #[derive(clap::Args, Debug, Clone)]
 pub struct PathConfig {
     /// Source directory or file
+    ///
+    /// Supports rsync-style syntax:
+    ///   - Local path: `/path/to/source`
+    ///   - Remote path: `user@host:/path/to/source`
+    ///   - Remote path: `host:/path/to/source`
     #[arg(value_name = "SOURCE")]
-    pub source: PathBuf,
+    pub source: String,
 
     /// Destination directory or file
+    ///
+    /// Supports rsync-style syntax:
+    ///   - Local path: `/path/to/dest`
+    ///   - Remote path: `user@host:/path/to/dest`
+    ///   - Remote path: `host:/path/to/dest`
     #[arg(value_name = "DESTINATION")]
-    pub destination: PathBuf,
-}
->>>>>>> 08a614b8
+    pub destination: String,
+}
 
 /// I/O and `FileOperations` configuration
 ///
@@ -180,20 +163,17 @@
     #[arg(short, long)]
     pub quiet: bool,
 
-<<<<<<< HEAD
-    // ========== Concurrency control flags ==========
-    /// Disable adaptive concurrency control (fail fast on resource exhaustion)
-    ///
-    /// By default, arsync automatically reduces concurrency when hitting resource
-    /// limits like "Too many open files" (EMFILE). This flag disables that behavior
-    /// and causes arsync to exit immediately on such errors instead.
-    ///
-    /// Use this if you want strict resource limit enforcement or in CI/CD environments
-    /// where you want to catch configuration issues early.
-    #[arg(long)]
-    pub no_adaptive_concurrency: bool,
-
-    // ========== Remote sync options ==========
+    /// Enable pirate speak (arrr! 🏴‍☠️)
+    #[arg(long, default_value = "false")]
+    pub pirate: bool,
+}
+
+/// Remote sync configuration
+///
+/// Used by: protocol module, remote sync operations
+#[derive(clap::Args, Debug, Clone)]
+#[command(next_help_heading = "Remote Sync Options")]
+pub struct RemoteConfig {
     /// Run in server mode (for remote sync)
     #[arg(long, hide = true)]
     pub server: bool,
@@ -206,7 +186,6 @@
     #[arg(long, hide = true)]
     pub daemon: bool,
 
-    // ========== Pipe mode (testing only) ==========
     /// Pipe mode: communicate via stdin/stdout (for protocol testing)
     ///
     /// This mode is for testing the rsync wire protocol without SSH.
@@ -224,95 +203,6 @@
     /// Without this flag, uses arsync's simpler native protocol.
     #[arg(long, requires = "pipe")]
     pub rsync_compat: bool,
-}
-
-/// Role in pipe mode
-#[derive(Debug, Clone, Copy, clap::ValueEnum)]
-pub enum PipeRole {
-    /// Sender: read files and send via protocol
-    Sender,
-    /// Receiver: receive via protocol and write files
-    Receiver,
-}
-
-/// Parsed location (local or remote)
-#[derive(Debug, Clone)]
-pub enum Location {
-    Local(PathBuf),
-    Remote {
-        user: Option<String>,
-        host: String,
-        path: PathBuf,
-    },
-}
-
-impl Location {
-    /// Parse rsync-style path: `[user@]host:path` or `/local/path`
-    ///
-    /// # Errors
-    ///
-    /// Returns an error if the path string is invalid (reserved for future validation)
-    #[allow(clippy::unnecessary_wraps)] // May add validation in future
-    pub fn parse(s: &str) -> Result<Self> {
-        // Check for remote syntax: [user@]host:path
-        if let Some(colon_pos) = s.find(':') {
-            // Could be remote or Windows path (C:\...)
-            // Windows paths have letter:\ pattern
-            if colon_pos == 1 && s.chars().nth(0).is_some_and(|c| c.is_ascii_alphabetic()) {
-                // Likely Windows path
-                return Ok(Self::Local(PathBuf::from(s)));
-            }
-
-            let host_part = &s[..colon_pos];
-            let path_part = &s[colon_pos + 1..];
-
-            // Parse user@host or just host
-            let (user, host) = host_part.find('@').map_or_else(
-                || (None, host_part.to_string()),
-                |at_pos| {
-                    (
-                        Some(host_part[..at_pos].to_string()),
-                        host_part[at_pos + 1..].to_string(),
-                    )
-                },
-            );
-
-            Ok(Self::Remote {
-                user,
-                host,
-                path: PathBuf::from(path_part),
-            })
-        } else {
-            // Local path
-            Ok(Self::Local(PathBuf::from(s)))
-        }
-    }
-
-    /// Get the path component
-    #[must_use]
-    pub const fn path(&self) -> &PathBuf {
-        match self {
-            Self::Local(path) | Self::Remote { path, .. } => path,
-        }
-    }
-
-    /// Check if this is a remote location
-    #[must_use]
-    pub const fn is_remote(&self) -> bool {
-        matches!(self, Self::Remote { .. })
-    }
-
-    /// Check if this is a local location
-    #[must_use]
-    #[allow(dead_code)] // Will be used by protocol module
-    pub const fn is_local(&self) -> bool {
-        matches!(self, Self::Local(_))
-    }
-=======
-    /// Enable pirate speak (arrr! 🏴‍☠️)
-    #[arg(long, default_value = "false")]
-    pub pirate: bool,
->>>>>>> 08a614b8
 }
 
 #[derive(Debug, Clone, clap::ValueEnum)]
@@ -338,34 +228,22 @@
 // ============================================================================
 
 impl Args {
-    /// Get the source location (from positional or flag)
+    /// Get the source location (parsed from string)
     ///
     /// # Errors
     ///
-    /// Returns an error if source is not specified or fails to parse
+    /// Returns an error if the source path fails to parse
     pub fn get_source(&self) -> Result<Location> {
-        if let Some(ref src) = self.source_positional {
-            Location::parse(src)
-        } else if let Some(ref src) = self.source {
-            Ok(Location::Local(src.clone()))
-        } else {
-            anyhow::bail!("Source must be specified (positional or --source)")
-        }
-    }
-
-    /// Get the destination location (from positional or flag)
+        Location::parse(&self.paths.source)
+    }
+
+    /// Get the destination location (parsed from string)
     ///
     /// # Errors
     ///
-    /// Returns an error if destination is not specified or fails to parse
+    /// Returns an error if the destination path fails to parse
     pub fn get_destination(&self) -> Result<Location> {
-        if let Some(ref dest) = self.dest_positional {
-            Location::parse(dest)
-        } else if let Some(ref dest) = self.destination {
-            Ok(Location::Local(dest.clone()))
-        } else {
-            anyhow::bail!("Destination must be specified (positional or --destination)")
-        }
+        Location::parse(&self.paths.destination)
     }
 
     /// Validate command-line arguments
@@ -373,7 +251,6 @@
     /// # Errors
     ///
     /// This function will return an error if:
-    /// - Source/destination not specified
     /// - Source path does not exist (for local paths)
     /// - Source path is not a file or directory (for local paths)
     /// - Queue depth is outside valid bounds (1024-65536)
@@ -381,11 +258,11 @@
     /// - Buffer size is too large (>1GB)
     /// - No CPU cores are available
     /// - Both --quiet and --verbose options are used
+    /// - Pipe mode is used without --pipe-role
     pub fn validate(&self) -> Result<()> {
-<<<<<<< HEAD
-        // Pipe mode: skip path validation (paths from stdin/stdout)
-        if self.pipe {
-            if self.pipe_role.is_none() {
+        // Pipe mode: skip path validation (paths come from stdin/stdout)
+        if self.remote.pipe {
+            if self.remote.pipe_role.is_none() {
                 anyhow::bail!("--pipe requires --pipe-role (sender or receiver)");
             }
             return self.validate_common();
@@ -406,7 +283,12 @@
         }
 
         // Local sync mode - validate source exists
-        let source_path = source.path();
+        let source_path = match &source {
+            Location::Local(path) => path,
+            _ => unreachable!(),
+        };
+
+        // Check if source exists
         if !source_path.exists() {
             anyhow::bail!("Source path does not exist: {}", source_path.display());
         }
@@ -416,21 +298,6 @@
             anyhow::bail!(
                 "Source path must be a file or directory: {}",
                 source_path.display()
-=======
-        // Check if source exists
-        if !self.paths.source.exists() {
-            anyhow::bail!(
-                "Source path does not exist: {}",
-                self.paths.source.display()
-            );
-        }
-
-        // Check if source is readable
-        if !self.paths.source.is_dir() && !self.paths.source.is_file() {
-            anyhow::bail!(
-                "Source path must be a file or directory: {}",
-                self.paths.source.display()
->>>>>>> 08a614b8
             );
         }
 
@@ -501,30 +368,20 @@
 
     /// Check if the source is a directory (for local sources)
     #[must_use]
-    #[allow(dead_code)] // Will be used by tests
     pub fn is_directory_copy(&self) -> bool {
-<<<<<<< HEAD
         if let Ok(Location::Local(path)) = self.get_source() {
             return path.is_dir();
         }
         false
-=======
-        self.paths.source.is_dir()
->>>>>>> 08a614b8
     }
 
     /// Check if the source is a single file (for local sources)
     #[must_use]
-    #[allow(dead_code)] // Will be used by tests
     pub fn is_file_copy(&self) -> bool {
-<<<<<<< HEAD
         if let Ok(Location::Local(path)) = self.get_source() {
             return path.is_file();
         }
         false
-=======
-        self.paths.source.is_file()
->>>>>>> 08a614b8
     }
 
     /// Get buffer size in bytes
@@ -535,16 +392,30 @@
 
     // ========== Convenience accessors for commonly used fields ==========
 
-    /// Get source path (convenience method for backwards compatibility)
-    #[must_use]
-    pub const fn source(&self) -> &PathBuf {
-        &self.paths.source
-    }
-
-    /// Get destination path (convenience method for backwards compatibility)
-    #[must_use]
-    pub const fn destination(&self) -> &PathBuf {
-        &self.paths.destination
+    /// Get source as a PathBuf (for local sources only)
+    ///
+    /// For local sources, returns the path. For remote sources, returns the remote path component.
+    /// Use get_source() for full Location info including remote host/user.
+    #[must_use]
+    pub fn source(&self) -> PathBuf {
+        match Location::parse(&self.paths.source) {
+            Ok(Location::Local(path)) => path,
+            Ok(Location::Remote { path, .. }) => path,
+            Err(_) => PathBuf::from(&self.paths.source),
+        }
+    }
+
+    /// Get destination as a PathBuf (for local destinations only)
+    ///
+    /// For local destinations, returns the path. For remote destinations, returns the remote path component.
+    /// Use get_destination() for full Location info including remote host/user.
+    #[must_use]
+    pub fn destination(&self) -> PathBuf {
+        match Location::parse(&self.paths.destination) {
+            Ok(Location::Local(path)) => path,
+            Ok(Location::Remote { path, .. }) => path,
+            Err(_) => PathBuf::from(&self.paths.destination),
+        }
     }
 
     /// Get queue depth (convenience method for backwards compatibility)
@@ -628,50 +499,6 @@
     #[must_use]
     pub const fn should_recurse(&self) -> bool {
         self.metadata.recursive || self.metadata.archive
-    }
-}
-
-impl Args {
-    /// Create a test Args instance with default values (for testing)
-    #[cfg(test)]
-    pub fn test_default(source: PathBuf, destination: PathBuf) -> Self {
-        Self {
-            source_positional: None,
-            dest_positional: None,
-            source: Some(source),
-            destination: Some(destination),
-            queue_depth: 4096,
-            max_files_in_flight: 1024,
-            cpu_count: 1,
-            buffer_size_kb: 64,
-            copy_method: CopyMethod::Auto,
-            archive: false,
-            recursive: false,
-            links: false,
-            perms: false,
-            times: false,
-            group: false,
-            owner: false,
-            devices: false,
-            xattrs: false,
-            acls: false,
-            hard_links: false,
-            atimes: false,
-            crtimes: false,
-            preserve_xattr: false,
-            preserve_acl: false,
-            dry_run: false,
-            progress: false,
-            verbose: 0,
-            quiet: false,
-            no_adaptive_concurrency: false,
-            server: false,
-            remote_shell: "ssh".to_string(),
-            daemon: false,
-            pipe: false,
-            pipe_role: None,
-            rsync_compat: false,
-        }
     }
 }
 
@@ -688,8 +515,8 @@
     fn create_test_args(source: PathBuf, destination: PathBuf) -> Args {
         Args {
             paths: PathConfig {
-                source,
-                destination,
+                source: source.display().to_string(),
+                destination: destination.display().to_string(),
             },
             io: IoConfig {
                 queue_depth: 4096,
@@ -725,6 +552,14 @@
                 quiet: false,
                 pirate: false,
             },
+            remote: RemoteConfig {
+                server: false,
+                remote_shell: "ssh".to_string(),
+                daemon: false,
+                pipe: false,
+                pipe_role: None,
+                rsync_compat: false,
+            },
         }
     }
 
@@ -751,245 +586,36 @@
     #[compio::test]
     async fn test_validate_with_existing_file() {
         let (temp_dir, file_path) = create_temp_file().await.unwrap();
-<<<<<<< HEAD
-        let mut args = Args::test_default(file_path.clone(), temp_dir.path().join("dest"));
-        args = Args {
-            source_positional: None,
-            dest_positional: None,
-            source: Some(file_path),
-            destination: Some(temp_dir.path().join("dest")),
-            copy_method: CopyMethod::Auto,
-            queue_depth: 4096,
-            cpu_count: 2,
-            buffer_size_kb: 1024,
-            max_files_in_flight: 100,
-            archive: false,
-            recursive: false,
-            links: false,
-            perms: false,
-            times: false,
-            group: false,
-            owner: false,
-            devices: false,
-            xattrs: true,
-            acls: false,
-            hard_links: false,
-            atimes: false,
-            crtimes: false,
-            preserve_xattr: false,
-            preserve_acl: false,
-            dry_run: false,
-            progress: false,
-            verbose: 0,
-            quiet: false,
-            no_adaptive_concurrency: false,
-            server: false,
-            remote_shell: "ssh".to_string(),
-            daemon: false,
-            pipe: false,
-            pipe_role: None,
-            ..args
-        };
-
-=======
         let args = create_test_args(file_path, temp_dir.path().join("dest"));
->>>>>>> 08a614b8
         assert!(args.validate().is_ok());
     }
 
     #[compio::test]
     async fn test_validate_with_existing_directory() {
         let (temp_dir, dir_path) = create_temp_dir().await.unwrap();
-<<<<<<< HEAD
-        let mut args = Args::test_default(dir_path.clone(), temp_dir.path().join("dest"));
-        args = Args {
-            source_positional: None,
-            dest_positional: None,
-            source: Some(dir_path),
-            destination: Some(temp_dir.path().join("dest")),
-            copy_method: CopyMethod::Auto,
-            queue_depth: 4096,
-            cpu_count: 2,
-            buffer_size_kb: 1024,
-            max_files_in_flight: 100,
-            archive: false,
-            recursive: false,
-            links: false,
-            perms: false,
-            times: false,
-            group: false,
-            owner: false,
-            devices: false,
-            xattrs: true,
-            acls: false,
-            hard_links: false,
-            atimes: false,
-            crtimes: false,
-            preserve_xattr: false,
-            preserve_acl: false,
-            dry_run: false,
-            progress: false,
-            verbose: 0,
-            quiet: false,
-            no_adaptive_concurrency: false,
-            server: false,
-            remote_shell: "ssh".to_string(),
-            daemon: false,
-            pipe: false,
-            pipe_role: None,
-            ..args
-        };
-
-=======
         let args = create_test_args(dir_path, temp_dir.path().join("dest"));
->>>>>>> 08a614b8
         assert!(args.validate().is_ok());
     }
 
     #[test]
     fn test_validate_with_nonexistent_source() {
-<<<<<<< HEAD
-        let mut args = Args::test_default(PathBuf::from("/nonexistent"), PathBuf::from("/dest"));
-        args = Args {
-            source_positional: None,
-            dest_positional: None,
-            source: Some(PathBuf::from("/nonexistent/path")),
-            destination: Some(PathBuf::from("/tmp/dest")),
-            copy_method: CopyMethod::Auto,
-            queue_depth: 4096,
-            cpu_count: 2,
-            buffer_size_kb: 1024,
-            max_files_in_flight: 100,
-            archive: false,
-            recursive: false,
-            links: false,
-            perms: false,
-            times: false,
-            group: false,
-            owner: false,
-            devices: false,
-            xattrs: true,
-            acls: false,
-            hard_links: false,
-            atimes: false,
-            crtimes: false,
-            preserve_xattr: false,
-            preserve_acl: false,
-            dry_run: false,
-            progress: false,
-            verbose: 0,
-            quiet: false,
-            no_adaptive_concurrency: false,
-            server: false,
-            remote_shell: "ssh".to_string(),
-            daemon: false,
-            pipe: false,
-            pipe_role: None,
-            ..args
-        };
-
-=======
         let args = create_test_args(
             PathBuf::from("/nonexistent/path"),
             PathBuf::from("/tmp/dest"),
         );
->>>>>>> 08a614b8
         assert!(args.validate().is_err());
     }
 
     #[test]
-<<<<<<< HEAD
-    fn test_parse_local_path() {
-        let loc = Location::parse("/home/user/file.txt").unwrap();
-        assert!(loc.is_local());
-        assert_eq!(loc.path(), &PathBuf::from("/home/user/file.txt"));
-    }
-
-    #[test]
-    fn test_parse_remote_path_with_user() {
-        let loc = Location::parse("user@host:/path/to/file").unwrap();
-        assert!(loc.is_remote());
-        if let Location::Remote { user, host, path } = loc {
-            assert_eq!(user, Some("user".to_string()));
-            assert_eq!(host, "host");
-            assert_eq!(path, PathBuf::from("/path/to/file"));
-        } else {
-            panic!("Expected Remote location");
-        }
-    }
-
-    #[test]
-    fn test_parse_remote_path_without_user() {
-        let loc = Location::parse("host:/path/to/file").unwrap();
-        assert!(loc.is_remote());
-        if let Location::Remote { user, host, path } = loc {
-            assert_eq!(user, None);
-            assert_eq!(host, "host");
-            assert_eq!(path, PathBuf::from("/path/to/file"));
-        } else {
-            panic!("Expected Remote location");
-        }
-    }
-
-    #[test]
-    fn test_positional_args() {
-        let mut args = Args::test_default(PathBuf::from("/dev/null"), PathBuf::from("/dev/null"));
-        args = Args {
-            source_positional: Some("/src".to_string()),
-            dest_positional: Some("/dest".to_string()),
-            source: None,
-            destination: None,
-            copy_method: CopyMethod::Auto,
-            queue_depth: 4096,
-            cpu_count: 2,
-            buffer_size_kb: 1024,
-            max_files_in_flight: 100,
-            archive: false,
-            recursive: false,
-            links: false,
-            perms: false,
-            times: false,
-            group: false,
-            owner: false,
-            devices: false,
-            xattrs: false,
-            acls: false,
-            hard_links: false,
-            atimes: false,
-            crtimes: false,
-            preserve_xattr: false,
-            preserve_acl: false,
-            dry_run: false,
-            progress: false,
-            verbose: 0,
-            quiet: false,
-            no_adaptive_concurrency: false,
-            server: false,
-            remote_shell: "ssh".to_string(),
-            daemon: false,
-            pipe: false,
-            pipe_role: None,
-            ..args
-        };
-
-        let source = args.get_source().unwrap();
-        let dest = args.get_destination().unwrap();
-
-        assert!(source.is_local());
-        assert!(dest.is_local());
-        assert_eq!(source.path(), &PathBuf::from("/src"));
-        assert_eq!(dest.path(), &PathBuf::from("/dest"));
-=======
     fn test_convenience_accessors() {
         let args = create_test_args(PathBuf::from("/test/src"), PathBuf::from("/test/dst"));
 
         // Test convenience methods work
-        assert_eq!(args.source(), &PathBuf::from("/test/src"));
-        assert_eq!(args.destination(), &PathBuf::from("/test/dst"));
+        assert_eq!(args.source(), PathBuf::from("/test/src"));
+        assert_eq!(args.destination(), PathBuf::from("/test/dst"));
         assert_eq!(args.queue_depth(), 4096);
         assert_eq!(args.max_files_in_flight(), 100);
         assert_eq!(args.verbose(), 0);
         assert!(!args.quiet());
->>>>>>> 08a614b8
     }
 }