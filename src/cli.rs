--- conflicted
+++ resolved
@@ -140,25 +140,10 @@
     /// Quiet mode (suppress all output except errors)
     #[arg(short, long)]
     pub quiet: bool,
-<<<<<<< HEAD
-=======
 
     /// Enable pirate speak (arrr! 🏴‍☠️)
     #[arg(long, default_value = "false")]
     pub pirate: bool,
-
-    // ========== Concurrency control flags ==========
-    /// Disable adaptive concurrency control (fail fast on resource exhaustion)
-    ///
-    /// By default, arsync automatically reduces concurrency when hitting resource
-    /// limits like "Too many open files" (EMFILE). This flag disables that behavior
-    /// and causes arsync to exit immediately on such errors instead.
-    ///
-    /// Use this if you want strict resource limit enforcement or in CI/CD environments
-    /// where you want to catch configuration issues early.
-    #[arg(long)]
-    pub no_adaptive_concurrency: bool,
->>>>>>> 81b219e8
 }
 
 #[derive(Debug, Clone, clap::ValueEnum)]
@@ -173,52 +158,15 @@
     ReadWrite,
 }
 
-<<<<<<< HEAD
+impl Default for CopyMethod {
+    fn default() -> Self {
+        Self::Auto
+    }
+}
+
 // ============================================================================
 // IMPLEMENTATION: Convenience methods and validation
 // ============================================================================
-=======
-impl Default for CopyMethod {
-    fn default() -> Self {
-        Self::Auto
-    }
-}
-
-impl Default for Args {
-    fn default() -> Self {
-        Self {
-            source: std::path::PathBuf::from("/default/source"),
-            destination: std::path::PathBuf::from("/default/destination"),
-            queue_depth: 4096,
-            max_files_in_flight: 1024,
-            cpu_count: 0,
-            buffer_size_kb: 0,
-            copy_method: CopyMethod::Auto,
-            archive: false,
-            recursive: false,
-            links: false,
-            perms: false,
-            times: false,
-            group: false,
-            owner: false,
-            devices: false,
-            xattrs: false,
-            acls: false,
-            hard_links: false,
-            atimes: false,
-            crtimes: false,
-            preserve_xattr: false,
-            preserve_acl: false,
-            dry_run: false,
-            progress: false,
-            verbose: 0,
-            quiet: false,
-            pirate: false,
-            no_adaptive_concurrency: false,
-        }
-    }
-}
->>>>>>> 81b219e8
 
 impl Args {
     /// Validate command-line arguments
@@ -502,125 +450,23 @@
     #[compio::test]
     async fn test_validate_with_existing_file() {
         let (temp_dir, file_path) = create_temp_file().await.unwrap();
-<<<<<<< HEAD
         let args = create_test_args(file_path, temp_dir.path().join("dest"));
-=======
-        let args = Args {
-            source: file_path,
-            destination: temp_dir.path().join("dest"),
-            copy_method: CopyMethod::Auto,
-            queue_depth: 4096,
-            cpu_count: 2,
-            buffer_size_kb: 1024,
-            max_files_in_flight: 100,
-            archive: false,
-            recursive: false,
-            links: false,
-            perms: false,
-            times: false,
-            group: false,
-            owner: false,
-            devices: false,
-            xattrs: true,
-            acls: false,
-            hard_links: false,
-            atimes: false,
-            crtimes: false,
-            preserve_xattr: false,
-            preserve_acl: false,
-            dry_run: false,
-            progress: false,
-            verbose: 0,
-            quiet: false,
-            pirate: false,
-            no_adaptive_concurrency: false,
-        };
-
->>>>>>> 81b219e8
         assert!(args.validate().is_ok());
     }
 
     #[compio::test]
     async fn test_validate_with_existing_directory() {
         let (temp_dir, dir_path) = create_temp_dir().await.unwrap();
-<<<<<<< HEAD
         let args = create_test_args(dir_path, temp_dir.path().join("dest"));
-=======
-        let args = Args {
-            source: dir_path,
-            destination: temp_dir.path().join("dest"),
-            copy_method: CopyMethod::Auto,
-            queue_depth: 4096,
-            cpu_count: 2,
-            buffer_size_kb: 1024,
-            max_files_in_flight: 100,
-            archive: false,
-            recursive: false,
-            links: false,
-            perms: false,
-            times: false,
-            group: false,
-            owner: false,
-            devices: false,
-            xattrs: true,
-            acls: false,
-            hard_links: false,
-            atimes: false,
-            crtimes: false,
-            preserve_xattr: false,
-            preserve_acl: false,
-            dry_run: false,
-            progress: false,
-            verbose: 0,
-            quiet: false,
-            pirate: false,
-            no_adaptive_concurrency: false,
-        };
-
->>>>>>> 81b219e8
         assert!(args.validate().is_ok());
     }
 
     #[test]
     fn test_validate_with_nonexistent_source() {
-<<<<<<< HEAD
         let args = create_test_args(
             PathBuf::from("/nonexistent/path"),
             PathBuf::from("/tmp/dest"),
         );
-=======
-        let args = Args {
-            source: PathBuf::from("/nonexistent/path"),
-            destination: PathBuf::from("/tmp/dest"),
-            copy_method: CopyMethod::Auto,
-            queue_depth: 4096,
-            cpu_count: 2,
-            buffer_size_kb: 1024,
-            max_files_in_flight: 100,
-            archive: false,
-            recursive: false,
-            links: false,
-            perms: false,
-            times: false,
-            group: false,
-            owner: false,
-            devices: false,
-            xattrs: true,
-            acls: false,
-            hard_links: false,
-            atimes: false,
-            crtimes: false,
-            preserve_xattr: false,
-            preserve_acl: false,
-            dry_run: false,
-            progress: false,
-            verbose: 0,
-            quiet: false,
-            pirate: false,
-            no_adaptive_concurrency: false,
-        };
-
->>>>>>> 81b219e8
         assert!(args.validate().is_err());
     }
 
