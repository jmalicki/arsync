--- conflicted
+++ resolved
@@ -6,13 +6,10 @@
 //!
 //! See `docs/projects/trait-filesystem-abstraction/` for design documentation.
 
-<<<<<<< HEAD
 // Disallow std::fs usage in this module to enforce async filesystem operations
 #![deny(clippy::disallowed_methods)]
 
-=======
 pub mod directory;
->>>>>>> 369559bd
 pub mod file;
 pub mod metadata;
 
