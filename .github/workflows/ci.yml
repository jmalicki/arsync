--- conflicted
+++ resolved
@@ -81,13 +81,8 @@
       continue-on-error: ${{ github.event_name == 'pull_request' }}
 
   test:
-<<<<<<< HEAD
-    name: Test
+    name: Test (${{ matrix.os }})
     runs-on: ${{ matrix.os }}
-=======
-    name: Fast Tests (${{ matrix.rust }})
-    runs-on: ubuntu-latest
->>>>>>> e0f7aa5f
     needs: code-quality
     strategy:
       fail-fast: false
@@ -96,28 +91,17 @@
         # Windows lacks Unix *at syscalls (symlinkat, fchmodat, etc.) which are core to DirectoryFd
         # Future work: Design Windows-specific approach or path-based helpers
         os: [ubuntu-latest, macos-latest]
-    
-    steps:
-    - uses: actions/checkout@v4
-    
-    - name: Setup Rust
-      uses: ./.github/actions/setup-rust-optimized
-    
-    - name: Cache Rust dependencies and build artifacts
-      uses: Swatinem/rust-cache@v2
-      with:
-        prefix-key: "io-uring-sync"
-        cache-all-crates: "true"
-        cache-workspace-crates: "true"
-        cache-bin: "true"
-    
-<<<<<<< HEAD
-    - name: Run tests
-      run: cargo test --all-features
-    
-    - name: Run integration tests
-      run: cargo test --all-features --test integration_tests
-=======
+        rust: 
+          - stable
+    
+    steps:
+    - uses: actions/checkout@v4
+    
+    - name: Setup Rust
+      uses: ./.github/actions/setup-rust-optimized
+      with:
+        toolchain: ${{ matrix.rust }}
+    
     - name: Install cargo-nextest
       uses: taiki-e/install-action@v2
       with:
@@ -136,7 +120,6 @@
     
     - name: Build release binary
       run: cargo build --release
->>>>>>> e0f7aa5f
 
   integration-tests:
     name: Integration Tests (${{ matrix.rust }})
