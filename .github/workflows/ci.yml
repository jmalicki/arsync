--- conflicted
+++ resolved
@@ -51,89 +51,68 @@
           -D clippy::todo \
           -D clippy::unimplemented \
           -D clippy::unreachable
-<<<<<<< HEAD
+
+  dependencies:
+    name: Dependency Check
+    runs-on: ubuntu-latest
+    needs: code-quality
+    steps:
+    - uses: actions/checkout@v4
+    
+    - name: Setup Rust
+      uses: ./.github/actions/setup-rust-optimized
+    
+    - name: Install cargo-deny
+      uses: taiki-e/install-action@v2
+      with:
+        tool: cargo-deny@0.17.0
+
+    - name: Install cargo-outdated
+      uses: taiki-e/install-action@v2
+      with:
+        tool: cargo-outdated@0.17
+    
+    - name: Check dependencies with cargo-deny
+      run: cargo deny check
+    
+    - name: Check for outdated dependencies
+      run: cargo outdated --depth 1 --color always --exit-code 1 --ignore cargo-deny
+      continue-on-error: ${{ github.event_name == 'pull_request' }}
+
   test:
     name: Test
     runs-on: ${{ matrix.os }}
+    needs: code-quality
     strategy:
       fail-fast: false
       matrix:
         os: [ubuntu-latest, macos-latest, windows-latest]
     
-=======
-
-  dependencies:
-    name: Dependency Check
-    runs-on: ubuntu-latest
-    needs: code-quality
->>>>>>> 4b9e126d
-    steps:
-    - uses: actions/checkout@v4
-    
-    - name: Setup Rust
-      uses: ./.github/actions/setup-rust-optimized
-    
-    - name: Install cargo-deny
-      uses: taiki-e/install-action@v2
-      with:
-        tool: cargo-deny@0.17.0
-
-    - name: Install cargo-outdated
-      uses: taiki-e/install-action@v2
-      with:
-        tool: cargo-outdated@0.17
-    
-    - name: Check dependencies with cargo-deny
-      run: cargo deny check
-    
-    - name: Check for outdated dependencies
-      run: cargo outdated --depth 1 --color always --exit-code 1 --ignore cargo-deny
-      continue-on-error: ${{ github.event_name == 'pull_request' }}
-
-  test:
-    name: Test (${{ matrix.rust }})
-    runs-on: ubuntu-latest
-    needs: code-quality
-    strategy:
-      fail-fast: false
-      matrix:
-        rust: 
-          - stable
-          # - beta  # Disabled: has flaky tests (test_preserve_metadata_large_file)
-    
-    steps:
-    - uses: actions/checkout@v4
-    
-    - name: Setup Rust
-      uses: ./.github/actions/setup-rust-optimized
-      with:
-        toolchain: ${{ matrix.rust }}
-    
-<<<<<<< HEAD
+    steps:
+    - uses: actions/checkout@v4
+    
+    - name: Setup Rust
+      uses: ./.github/actions/setup-rust-optimized
+    
+    - name: Cache Rust dependencies and build artifacts
+      uses: Swatinem/rust-cache@v2
+      with:
+        prefix-key: "io-uring-sync"
+        cache-all-crates: "true"
+        cache-workspace-crates: "true"
+        cache-bin: "true"
+    
     - name: Run tests (Linux/macOS)
       if: matrix.os != 'windows-latest'
       run: cargo test --all-features
     
     - name: Run integration tests (Linux/macOS)
       if: matrix.os != 'windows-latest'
-      run: cargo test --test integration_tests
+      run: cargo test --all-features --test integration_tests
     
     - name: Build (Windows)
       if: matrix.os == 'windows-latest'
       run: cargo build --workspace --all-features
-=======
-    - name: Run unit tests
-      run: cargo test --all-features --lib
-    
-    - name: Run integration tests
-      run: cargo test --all-features --test integration_tests
-    
-    - name: Run doc tests
-      run: cargo test --all-features --doc
-    
-    - name: Build release binary
-      run: cargo build --release
->>>>>>> 4b9e126d
 
   coverage:
     name: Code Coverage
