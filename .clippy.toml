--- conflicted
+++ resolved
@@ -2,7 +2,13 @@
 # This file contains advanced clippy configurations that cannot be expressed
 # in the Cargo.toml [lints] section
 
-<<<<<<< HEAD
+# MSRV - Clippy should respect our minimum supported Rust version
+# This prevents warnings about features that are stable in our MSRV
+msrv = "1.90.0"
+
+# Documentation linting
+doc-valid-idents = ["self", "Self", "super", "crate", "Self", "T", "E", "Ok", "Err"]
+
 # Disallow std::fs usage in specific modules
 # This helps enforce the use of async filesystem operations in core modules
 disallowed-methods = [
@@ -63,14 +69,6 @@
     { path = "std::fs::Metadata::is_char_device", reason = "Use compio::fs::Metadata::is_char_device for async operations" },
     { path = "std::fs::Metadata::is_block_device", reason = "Use compio::fs::Metadata::is_block_device for async operations" }
 ]
-=======
-# MSRV - Clippy should respect our minimum supported Rust version
-# This prevents warnings about features that are stable in our MSRV
-msrv = "1.90.0"
-
-# Documentation linting
-doc-valid-idents = ["self", "Self", "super", "crate", "Self", "T", "E", "Ok", "Err"]
->>>>>>> 369559bd
 
 # Allow unwrap and expect in tests (common pattern)
 allow-unwrap-in-tests = true
