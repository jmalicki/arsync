--- conflicted
+++ resolved
@@ -1,28 +1,17 @@
 //! Test permission preservation in file copying
 
-<<<<<<< HEAD
-=======
 use arsync::cli::Args;
->>>>>>> 08a614b8
 use arsync::copy::copy_file;
 use std::fs;
 use std::os::unix::fs::PermissionsExt;
 use tempfile::TempDir;
 
 mod common;
-<<<<<<< HEAD
-use common::test_helpers::create_test_args_archive;
-
-/// Create a default Args struct for testing with archive mode enabled
-fn create_test_args_with_archive() -> arsync::cli::Args {
-    create_test_args_archive(PathBuf::from("/test/source"), PathBuf::from("/test/dest"))
-=======
 use common::test_args::create_archive_test_args;
 
 /// Create a default Args struct for testing with archive mode enabled
 fn create_test_args_with_archive() -> Args {
     create_archive_test_args()
->>>>>>> 08a614b8
 }
 
 #[compio::test]
