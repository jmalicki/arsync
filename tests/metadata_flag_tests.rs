#![allow(clippy::unwrap_used, clippy::expect_used)]
//! Tests for metadata preservation flags (on/off behavior)
//!
//! This module tests that metadata preservation flags correctly control
//! whether metadata is preserved or not. Each test verifies that:
//! 1. With flag enabled: metadata IS preserved
//! 2. With flag disabled: metadata IS NOT preserved (uses default/umask)

use arsync::cli::{Args, CopyMethod};
use arsync::copy::copy_file;
use arsync::directory::{preserve_directory_metadata, ExtendedMetadata};
use std::fs;
use std::os::unix::fs::PermissionsExt;
use std::path::PathBuf;
use tempfile::TempDir;

/// Create Args with NO metadata preservation (default rsync behavior)
fn create_args_no_metadata() -> Args {
    Args {
        source: PathBuf::from("/test/source"),
        destination: PathBuf::from("/test/dest"),
<<<<<<< HEAD
        // All metadata flags default to false via Default::default()
        ..Default::default()
=======
        queue_depth: 4096,
        max_files_in_flight: 1024,
        cpu_count: 1,
        buffer_size_kb: 64,
        copy_method: CopyMethod::Auto,
        archive: false, // No archive mode
        recursive: false,
        links: false,
        perms: false, // No permission preservation
        times: false, // No timestamp preservation
        group: false, // No group preservation
        owner: false, // No owner preservation
        devices: false,
        xattrs: false, // No xattr preservation
        acls: false,
        hard_links: false,
        atimes: false,
        crtimes: false,
        preserve_xattr: false,
        preserve_acl: false,
        dry_run: false,
        progress: false,
        verbose: 0,
        quiet: false,
        no_adaptive_concurrency: false,
>>>>>>> b1e0921c
    }
}

/// Create Args with only permissions preservation enabled
fn create_args_perms_only() -> Args {
    let mut args = create_args_no_metadata();
    args.perms = true;
    args
}

/// Create Args with only timestamp preservation enabled
fn create_args_times_only() -> Args {
    let mut args = create_args_no_metadata();
    args.times = true;
    args
}

/// Create Args with archive mode (all metadata)
fn create_args_archive() -> Args {
    let mut args = create_args_no_metadata();
    args.archive = true;
    args
}

/// Test: Permissions are NOT preserved when --perms flag is OFF
///
/// Requirement: By default (no flags), file permissions should use umask defaults,
/// not preserve the source permissions.
#[compio::test]
async fn test_permissions_not_preserved_when_flag_off() {
    let temp_dir = TempDir::new().unwrap();
    let src_path = temp_dir.path().join("source.txt");
    let dst_path = temp_dir.path().join("destination.txt");

    // Create source file with restrictive permissions
    fs::write(&src_path, "Test content").unwrap();
    let src_perms = std::fs::Permissions::from_mode(0o600); // Owner read/write only
    fs::set_permissions(&src_path, src_perms).unwrap();

    // Get source permissions
    let src_metadata = fs::metadata(&src_path).unwrap();
    let src_mode = src_metadata.permissions().mode();

    // Copy WITHOUT --perms flag
    let args = create_args_no_metadata();
    copy_file(&src_path, &dst_path, &args).await.unwrap();

    // Destination should NOT have the same permissions as source
    let dst_metadata = fs::metadata(&dst_path).unwrap();
    let dst_mode = dst_metadata.permissions().mode();

    // The modes should be different (dst will use umask)
    assert_ne!(
        src_mode, dst_mode,
        "Permissions should NOT be preserved when --perms is off"
    );

    println!(
        "✓ Verified permissions NOT preserved: src={:o}, dst={:o}",
        src_mode, dst_mode
    );
}

/// Test: Permissions ARE preserved when --perms flag is ON
///
/// Requirement: With --perms (or -p), file permissions should exactly match source.
#[compio::test]
async fn test_permissions_preserved_when_flag_on() {
    let temp_dir = TempDir::new().unwrap();
    let src_path = temp_dir.path().join("source.txt");
    let dst_path = temp_dir.path().join("destination.txt");

    // Create source file with specific permissions
    fs::write(&src_path, "Test content").unwrap();
    let src_perms = std::fs::Permissions::from_mode(0o640);
    fs::set_permissions(&src_path, src_perms).unwrap();

    // Get source permissions
    let src_metadata = fs::metadata(&src_path).unwrap();
    let src_mode = src_metadata.permissions().mode();

    // Copy WITH --perms flag
    let args = create_args_perms_only();
    copy_file(&src_path, &dst_path, &args).await.unwrap();

    // Destination SHOULD have the same permissions as source
    let dst_metadata = fs::metadata(&dst_path).unwrap();
    let dst_mode = dst_metadata.permissions().mode();

    assert_eq!(
        src_mode, dst_mode,
        "Permissions SHOULD be preserved when --perms is on"
    );

    println!(
        "✓ Verified permissions preserved: src={:o}, dst={:o}",
        src_mode, dst_mode
    );
}

/// Test: Timestamps are NOT preserved when --times flag is OFF
///
/// Requirement: By default (no flags), destination should have current timestamps,
/// not source timestamps.
#[compio::test]
async fn test_timestamps_not_preserved_when_flag_off() {
    let temp_dir = TempDir::new().unwrap();
    let src_path = temp_dir.path().join("source.txt");
    let dst_path = temp_dir.path().join("destination.txt");

    // Create source file
    fs::write(&src_path, "Test content").unwrap();

    // Get source timestamps
    let src_metadata = fs::metadata(&src_path).unwrap();
    let src_modified = src_metadata.modified().unwrap();

    // Wait to ensure different timestamps
    std::thread::sleep(std::time::Duration::from_millis(100));

    // Copy WITHOUT --times flag
    let args = create_args_no_metadata();
    copy_file(&src_path, &dst_path, &args).await.unwrap();

    // Destination should have DIFFERENT (newer) timestamps
    let dst_metadata = fs::metadata(&dst_path).unwrap();
    let dst_modified = dst_metadata.modified().unwrap();

    // Destination timestamp should be newer than source
    assert!(
        dst_modified > src_modified,
        "Timestamps should NOT be preserved when --times is off (dst should be newer)"
    );

    println!(
        "✓ Verified timestamps NOT preserved: src={:?}, dst={:?}",
        src_modified, dst_modified
    );
}

/// Test: Timestamps ARE preserved when --times flag is ON
///
/// Requirement: With --times (or -t), modification times should match source.
#[compio::test]
async fn test_timestamps_preserved_when_flag_on() {
    let temp_dir = TempDir::new().unwrap();
    let src_path = temp_dir.path().join("source.txt");
    let dst_path = temp_dir.path().join("destination.txt");

    // Create source file
    fs::write(&src_path, "Test content").unwrap();

    // Get source timestamps
    let src_metadata = fs::metadata(&src_path).unwrap();
    let src_modified = src_metadata.modified().unwrap();

    // Wait to ensure we're not just getting lucky with fast operations
    std::thread::sleep(std::time::Duration::from_millis(100));

    // Copy WITH --times flag
    let args = create_args_times_only();
    copy_file(&src_path, &dst_path, &args).await.unwrap();

    // Destination SHOULD have the same timestamps as source (within precision)
    let dst_metadata = fs::metadata(&dst_path).unwrap();
    let dst_modified = dst_metadata.modified().unwrap();

    // Allow for filesystem timestamp precision (within 1ms)
    let diff = dst_modified
        .duration_since(src_modified)
        .unwrap_or_else(|_| src_modified.duration_since(dst_modified).unwrap());

    assert!(
        diff < std::time::Duration::from_millis(10),
        "Timestamps SHOULD be preserved when --times is on (diff: {:?})",
        diff
    );

    println!(
        "✓ Verified timestamps preserved: src={:?}, dst={:?}, diff={:?}",
        src_modified, dst_modified, diff
    );
}

/// Test: Archive mode (-a) enables all metadata preservation
///
/// Requirement: -a should be equivalent to -rlptgoD (recursive, links, perms,
/// times, group, owner, devices)
#[compio::test]
async fn test_archive_mode_preserves_all_metadata() {
    let temp_dir = TempDir::new().unwrap();
    let src_path = temp_dir.path().join("source.txt");
    let dst_path = temp_dir.path().join("destination.txt");

    // Create source file with specific permissions
    fs::write(&src_path, "Test content").unwrap();
    let src_perms = std::fs::Permissions::from_mode(0o754);
    fs::set_permissions(&src_path, src_perms).unwrap();

    // Get source metadata
    let src_metadata = fs::metadata(&src_path).unwrap();
    let src_mode = src_metadata.permissions().mode();
    let src_modified = src_metadata.modified().unwrap();

    // Wait for timestamp difference
    std::thread::sleep(std::time::Duration::from_millis(100));

    // Copy WITH --archive flag
    let args = create_args_archive();
    copy_file(&src_path, &dst_path, &args).await.unwrap();

    // Verify both permissions and timestamps are preserved
    let dst_metadata = fs::metadata(&dst_path).unwrap();
    let dst_mode = dst_metadata.permissions().mode();
    let dst_modified = dst_metadata.modified().unwrap();

    // Permissions should match
    assert_eq!(
        src_mode, dst_mode,
        "Archive mode should preserve permissions"
    );

    // Timestamps should match (within precision)
    let time_diff = dst_modified
        .duration_since(src_modified)
        .unwrap_or_else(|_| src_modified.duration_since(dst_modified).unwrap());

    assert!(
        time_diff < std::time::Duration::from_millis(10),
        "Archive mode should preserve timestamps (diff: {:?})",
        time_diff
    );

    println!(
        "✓ Verified archive mode preserves all metadata: perms={:o}, time_diff={:?}",
        dst_mode, time_diff
    );
}

/// Test: Directory permissions are NOT preserved when --perms flag is OFF
#[compio::test]
async fn test_directory_permissions_not_preserved_when_flag_off() {
    let temp_dir = TempDir::new().unwrap();
    let src_dir = temp_dir.path().join("src_dir");
    let dst_dir = temp_dir.path().join("dst_dir");

    // Create source directory with specific permissions
    fs::create_dir(&src_dir).unwrap();
    let src_perms = std::fs::Permissions::from_mode(0o750); // rwxr-x---
    fs::set_permissions(&src_dir, src_perms).unwrap();

    // Create destination directory
    fs::create_dir(&dst_dir).unwrap();

    // Get source metadata
    let src_metadata = fs::metadata(&src_dir).unwrap();
    let src_mode = src_metadata.permissions().mode();

    // Preserve metadata WITHOUT --perms flag
    let extended_metadata = ExtendedMetadata::new(&src_dir).await.unwrap();
    let args = create_args_no_metadata();
    preserve_directory_metadata(&src_dir, &dst_dir, &extended_metadata, &args)
        .await
        .unwrap();

    // Destination should NOT have the same permissions as source
    let dst_metadata = fs::metadata(&dst_dir).unwrap();
    let dst_mode = dst_metadata.permissions().mode();

    // Modes should be different (dst keeps its creation permissions)
    assert_ne!(
        src_mode, dst_mode,
        "Directory permissions should NOT be preserved when --perms is off"
    );

    println!(
        "✓ Verified directory permissions NOT preserved: src={:o}, dst={:o}",
        src_mode, dst_mode
    );
}

/// Test: Directory permissions ARE preserved when --perms flag is ON
#[compio::test]
async fn test_directory_permissions_preserved_when_flag_on() {
    let temp_dir = TempDir::new().unwrap();
    let src_dir = temp_dir.path().join("src_dir");
    let dst_dir = temp_dir.path().join("dst_dir");

    // Create source directory with specific permissions
    fs::create_dir(&src_dir).unwrap();
    let src_perms = std::fs::Permissions::from_mode(0o755); // rwxr-xr-x
    fs::set_permissions(&src_dir, src_perms).unwrap();

    // Create destination directory
    fs::create_dir(&dst_dir).unwrap();

    // Get source metadata
    let src_metadata = fs::metadata(&src_dir).unwrap();
    let src_mode = src_metadata.permissions().mode();

    // Preserve metadata WITH --perms flag
    let extended_metadata = ExtendedMetadata::new(&src_dir).await.unwrap();
    let args = create_args_perms_only();
    preserve_directory_metadata(&src_dir, &dst_dir, &extended_metadata, &args)
        .await
        .unwrap();

    // Destination SHOULD have the same permissions as source
    let dst_metadata = fs::metadata(&dst_dir).unwrap();
    let dst_mode = dst_metadata.permissions().mode();

    assert_eq!(
        src_mode, dst_mode,
        "Directory permissions SHOULD be preserved when --perms is on"
    );

    println!(
        "✓ Verified directory permissions preserved: src={:o}, dst={:o}",
        src_mode, dst_mode
    );
}

/// Test: Individual flags override archive mode behavior
///
/// Requirement: Individual flags like -p should work the same whether used alone
/// or as part of -a
#[compio::test]
async fn test_individual_flags_match_archive_components() {
    let temp_dir = TempDir::new().unwrap();

    // Test 1: --perms alone vs --archive (perms component)
    let src_path1 = temp_dir.path().join("source1.txt");
    let dst_path1_perms = temp_dir.path().join("dest1_perms.txt");
    let dst_path1_archive = temp_dir.path().join("dest1_archive.txt");

    fs::write(&src_path1, "Test").unwrap();
    let src_perms = std::fs::Permissions::from_mode(0o640);
    fs::set_permissions(&src_path1, src_perms).unwrap();

    let src_mode = fs::metadata(&src_path1).unwrap().permissions().mode();

    // Copy with --perms only
    let args_perms = create_args_perms_only();
    copy_file(&src_path1, &dst_path1_perms, &args_perms)
        .await
        .unwrap();

    // Copy with --archive
    let args_archive = create_args_archive();
    copy_file(&src_path1, &dst_path1_archive, &args_archive)
        .await
        .unwrap();

    // Both should preserve permissions identically
    let dst_mode_perms = fs::metadata(&dst_path1_perms).unwrap().permissions().mode();
    let dst_mode_archive = fs::metadata(&dst_path1_archive)
        .unwrap()
        .permissions()
        .mode();

    assert_eq!(
        src_mode, dst_mode_perms,
        "--perms should preserve permissions"
    );
    assert_eq!(
        src_mode, dst_mode_archive,
        "--archive should preserve permissions"
    );
    assert_eq!(
        dst_mode_perms, dst_mode_archive,
        "--perms and --archive should have same permission behavior"
    );

    println!("✓ Verified --perms and --archive permission behavior matches");
}<|MERGE_RESOLUTION|>--- conflicted
+++ resolved
@@ -19,36 +19,7 @@
     Args {
         source: PathBuf::from("/test/source"),
         destination: PathBuf::from("/test/dest"),
-<<<<<<< HEAD
-        // All metadata flags default to false via Default::default()
         ..Default::default()
-=======
-        queue_depth: 4096,
-        max_files_in_flight: 1024,
-        cpu_count: 1,
-        buffer_size_kb: 64,
-        copy_method: CopyMethod::Auto,
-        archive: false, // No archive mode
-        recursive: false,
-        links: false,
-        perms: false, // No permission preservation
-        times: false, // No timestamp preservation
-        group: false, // No group preservation
-        owner: false, // No owner preservation
-        devices: false,
-        xattrs: false, // No xattr preservation
-        acls: false,
-        hard_links: false,
-        atimes: false,
-        crtimes: false,
-        preserve_xattr: false,
-        preserve_acl: false,
-        dry_run: false,
-        progress: false,
-        verbose: 0,
-        quiet: false,
-        no_adaptive_concurrency: false,
->>>>>>> b1e0921c
     }
 }
 
