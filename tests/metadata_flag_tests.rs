#![allow(clippy::unwrap_used, clippy::expect_used)]
//! Tests for metadata preservation flags (on/off behavior)
//!
//! This module tests that metadata preservation flags correctly control
//! whether metadata is preserved or not. Each test verifies that:
//! 1. With flag enabled: metadata IS preserved
//! 2. With flag disabled: metadata IS NOT preserved (uses default/umask)

use arsync::cli::Args;
use arsync::copy::copy_file;
use arsync::directory::{preserve_directory_metadata, ExtendedMetadata};
use std::fs;
use std::os::unix::fs::PermissionsExt;
use tempfile::TempDir;

mod common;
<<<<<<< HEAD
use common::test_helpers::create_test_args;

/// Create Args with NO metadata preservation (default rsync behavior)
fn create_args_no_metadata() -> Args {
    create_test_args(PathBuf::from("/test/source"), PathBuf::from("/test/dest"))
=======
use common::test_args::{create_minimal_test_args, ArgsBuilder};

/// Create Args with NO metadata preservation (default rsync behavior)
fn create_args_no_metadata() -> Args {
    create_minimal_test_args()
>>>>>>> 08a614b8
}

/// Create Args with only permissions preservation enabled
fn create_args_perms_only() -> Args {
    ArgsBuilder::new().perms(true).build()
}

/// Create Args with only timestamp preservation enabled
fn create_args_times_only() -> Args {
    ArgsBuilder::new().times(true).build()
}

/// Create Args with archive mode (all metadata)
fn create_args_archive() -> Args {
    ArgsBuilder::new().archive(true).build()
}

/// Test: Permissions are NOT preserved when --perms flag is OFF
///
/// Requirement: By default (no flags), file permissions should use umask defaults,
/// not preserve the source permissions.
#[compio::test]
async fn test_permissions_not_preserved_when_flag_off() {
    let temp_dir = TempDir::new().unwrap();
    let src_path = temp_dir.path().join("source.txt");
    let dst_path = temp_dir.path().join("destination.txt");

    // Create source file with restrictive permissions
    fs::write(&src_path, "Test content").unwrap();
    let src_perms = std::fs::Permissions::from_mode(0o600); // Owner read/write only
    fs::set_permissions(&src_path, src_perms).unwrap();

    // Get source permissions
    let src_metadata = fs::metadata(&src_path).unwrap();
    let src_mode = src_metadata.permissions().mode();

    // Copy WITHOUT --perms flag
    let args = create_args_no_metadata();
    copy_file(&src_path, &dst_path, &args.metadata)
        .await
        .unwrap();

    // Destination should NOT have the same permissions as source
    let dst_metadata = fs::metadata(&dst_path).unwrap();
    let dst_mode = dst_metadata.permissions().mode();

    // The modes should be different (dst will use umask)
    assert_ne!(
        src_mode, dst_mode,
        "Permissions should NOT be preserved when --perms is off"
    );

    println!(
        "✓ Verified permissions NOT preserved: src={:o}, dst={:o}",
        src_mode, dst_mode
    );
}

/// Test: Permissions ARE preserved when --perms flag is ON
///
/// Requirement: With --perms (or -p), file permissions should exactly match source.
#[compio::test]
async fn test_permissions_preserved_when_flag_on() {
    let temp_dir = TempDir::new().unwrap();
    let src_path = temp_dir.path().join("source.txt");
    let dst_path = temp_dir.path().join("destination.txt");

    // Create source file with specific permissions
    fs::write(&src_path, "Test content").unwrap();
    let src_perms = std::fs::Permissions::from_mode(0o640);
    fs::set_permissions(&src_path, src_perms).unwrap();

    // Get source permissions
    let src_metadata = fs::metadata(&src_path).unwrap();
    let src_mode = src_metadata.permissions().mode();

    // Copy WITH --perms flag
    let args = create_args_perms_only();
    copy_file(&src_path, &dst_path, &args.metadata)
        .await
        .unwrap();

    // Destination SHOULD have the same permissions as source
    let dst_metadata = fs::metadata(&dst_path).unwrap();
    let dst_mode = dst_metadata.permissions().mode();

    assert_eq!(
        src_mode, dst_mode,
        "Permissions SHOULD be preserved when --perms is on"
    );

    println!(
        "✓ Verified permissions preserved: src={:o}, dst={:o}",
        src_mode, dst_mode
    );
}

/// Test: Timestamps are NOT preserved when --times flag is OFF
///
/// Requirement: By default (no flags), destination should have current timestamps,
/// not source timestamps.
#[compio::test]
async fn test_timestamps_not_preserved_when_flag_off() {
    let temp_dir = TempDir::new().unwrap();
    let src_path = temp_dir.path().join("source.txt");
    let dst_path = temp_dir.path().join("destination.txt");

    // Create source file
    fs::write(&src_path, "Test content").unwrap();

    // Get source timestamps
    let src_metadata = fs::metadata(&src_path).unwrap();
    let src_modified = src_metadata.modified().unwrap();

    // Wait to ensure different timestamps
    std::thread::sleep(std::time::Duration::from_millis(100));

    // Copy WITHOUT --times flag
    let args = create_args_no_metadata();
    copy_file(&src_path, &dst_path, &args.metadata)
        .await
        .unwrap();

    // Destination should have DIFFERENT (newer) timestamps
    let dst_metadata = fs::metadata(&dst_path).unwrap();
    let dst_modified = dst_metadata.modified().unwrap();

    // Destination timestamp should be newer than source
    assert!(
        dst_modified > src_modified,
        "Timestamps should NOT be preserved when --times is off (dst should be newer)"
    );

    println!(
        "✓ Verified timestamps NOT preserved: src={:?}, dst={:?}",
        src_modified, dst_modified
    );
}

/// Test: Timestamps ARE preserved when --times flag is ON
///
/// Requirement: With --times (or -t), modification times should match source.
#[compio::test]
async fn test_timestamps_preserved_when_flag_on() {
    let temp_dir = TempDir::new().unwrap();
    let src_path = temp_dir.path().join("source.txt");
    let dst_path = temp_dir.path().join("destination.txt");

    // Create source file
    fs::write(&src_path, "Test content").unwrap();

    // Get source timestamps
    let src_metadata = fs::metadata(&src_path).unwrap();
    let src_modified = src_metadata.modified().unwrap();

    // Wait to ensure we're not just getting lucky with fast operations
    std::thread::sleep(std::time::Duration::from_millis(100));

    // Copy WITH --times flag
    let args = create_args_times_only();
    copy_file(&src_path, &dst_path, &args.metadata)
        .await
        .unwrap();

    // Destination SHOULD have the same timestamps as source (within precision)
    let dst_metadata = fs::metadata(&dst_path).unwrap();
    let dst_modified = dst_metadata.modified().unwrap();

    // Allow for filesystem timestamp precision (within 1ms)
    let diff = dst_modified
        .duration_since(src_modified)
        .unwrap_or_else(|_| src_modified.duration_since(dst_modified).unwrap());

    assert!(
        diff < std::time::Duration::from_millis(10),
        "Timestamps SHOULD be preserved when --times is on (diff: {:?})",
        diff
    );

    println!(
        "✓ Verified timestamps preserved: src={:?}, dst={:?}, diff={:?}",
        src_modified, dst_modified, diff
    );
}

/// Test: Archive mode (-a) enables all metadata preservation
///
/// Requirement: -a should be equivalent to -rlptgoD (recursive, links, perms,
/// times, group, owner, devices)
#[compio::test]
async fn test_archive_mode_preserves_all_metadata() {
    let temp_dir = TempDir::new().unwrap();
    let src_path = temp_dir.path().join("source.txt");
    let dst_path = temp_dir.path().join("destination.txt");

    // Create source file with specific permissions
    fs::write(&src_path, "Test content").unwrap();
    let src_perms = std::fs::Permissions::from_mode(0o754);
    fs::set_permissions(&src_path, src_perms).unwrap();

    // Get source metadata
    let src_metadata = fs::metadata(&src_path).unwrap();
    let src_mode = src_metadata.permissions().mode();
    let src_modified = src_metadata.modified().unwrap();

    // Wait for timestamp difference
    std::thread::sleep(std::time::Duration::from_millis(100));

    // Copy WITH --archive flag
    let args = create_args_archive();
    copy_file(&src_path, &dst_path, &args.metadata)
        .await
        .unwrap();

    // Verify both permissions and timestamps are preserved
    let dst_metadata = fs::metadata(&dst_path).unwrap();
    let dst_mode = dst_metadata.permissions().mode();
    let dst_modified = dst_metadata.modified().unwrap();

    // Permissions should match
    assert_eq!(
        src_mode, dst_mode,
        "Archive mode should preserve permissions"
    );

    // Timestamps should match (within precision)
    let time_diff = dst_modified
        .duration_since(src_modified)
        .unwrap_or_else(|_| src_modified.duration_since(dst_modified).unwrap());

    assert!(
        time_diff < std::time::Duration::from_millis(10),
        "Archive mode should preserve timestamps (diff: {:?})",
        time_diff
    );

    println!(
        "✓ Verified archive mode preserves all metadata: perms={:o}, time_diff={:?}",
        dst_mode, time_diff
    );
}

/// Test: Directory permissions are NOT preserved when --perms flag is OFF
#[compio::test]
async fn test_directory_permissions_not_preserved_when_flag_off() {
    let temp_dir = TempDir::new().unwrap();
    let src_dir = temp_dir.path().join("src_dir");
    let dst_dir = temp_dir.path().join("dst_dir");

    // Create source directory with specific permissions
    fs::create_dir(&src_dir).unwrap();
    let src_perms = std::fs::Permissions::from_mode(0o750); // rwxr-x---
    fs::set_permissions(&src_dir, src_perms).unwrap();

    // Create destination directory
    fs::create_dir(&dst_dir).unwrap();

    // Get source metadata
    let src_metadata = fs::metadata(&src_dir).unwrap();
    let src_mode = src_metadata.permissions().mode();

    // Preserve metadata WITHOUT --perms flag
    let extended_metadata = ExtendedMetadata::new(&src_dir).await.unwrap();
    let args = create_args_no_metadata();
    preserve_directory_metadata(&src_dir, &dst_dir, &extended_metadata, &args.metadata)
        .await
        .unwrap();

    // Destination should NOT have the same permissions as source
    let dst_metadata = fs::metadata(&dst_dir).unwrap();
    let dst_mode = dst_metadata.permissions().mode();

    // Modes should be different (dst keeps its creation permissions)
    assert_ne!(
        src_mode, dst_mode,
        "Directory permissions should NOT be preserved when --perms is off"
    );

    println!(
        "✓ Verified directory permissions NOT preserved: src={:o}, dst={:o}",
        src_mode, dst_mode
    );
}

/// Test: Directory permissions ARE preserved when --perms flag is ON
#[compio::test]
async fn test_directory_permissions_preserved_when_flag_on() {
    let temp_dir = TempDir::new().unwrap();
    let src_dir = temp_dir.path().join("src_dir");
    let dst_dir = temp_dir.path().join("dst_dir");

    // Create source directory with specific permissions
    fs::create_dir(&src_dir).unwrap();
    let src_perms = std::fs::Permissions::from_mode(0o755); // rwxr-xr-x
    fs::set_permissions(&src_dir, src_perms).unwrap();

    // Create destination directory
    fs::create_dir(&dst_dir).unwrap();

    // Get source metadata
    let src_metadata = fs::metadata(&src_dir).unwrap();
    let src_mode = src_metadata.permissions().mode();

    // Preserve metadata WITH --perms flag
    let extended_metadata = ExtendedMetadata::new(&src_dir).await.unwrap();
    let args = create_args_perms_only();
    preserve_directory_metadata(&src_dir, &dst_dir, &extended_metadata, &args.metadata)
        .await
        .unwrap();

    // Destination SHOULD have the same permissions as source
    let dst_metadata = fs::metadata(&dst_dir).unwrap();
    let dst_mode = dst_metadata.permissions().mode();

    assert_eq!(
        src_mode, dst_mode,
        "Directory permissions SHOULD be preserved when --perms is on"
    );

    println!(
        "✓ Verified directory permissions preserved: src={:o}, dst={:o}",
        src_mode, dst_mode
    );
}

/// Test: Individual flags override archive mode behavior
///
/// Requirement: Individual flags like -p should work the same whether used alone
/// or as part of -a
#[compio::test]
async fn test_individual_flags_match_archive_components() {
    let temp_dir = TempDir::new().unwrap();

    // Test 1: --perms alone vs --archive (perms component)
    let src_path1 = temp_dir.path().join("source1.txt");
    let dst_path1_perms = temp_dir.path().join("dest1_perms.txt");
    let dst_path1_archive = temp_dir.path().join("dest1_archive.txt");

    fs::write(&src_path1, "Test").unwrap();
    let src_perms = std::fs::Permissions::from_mode(0o640);
    fs::set_permissions(&src_path1, src_perms).unwrap();

    let src_mode = fs::metadata(&src_path1).unwrap().permissions().mode();

    // Copy with --perms only
    let args_perms = create_args_perms_only();
    copy_file(&src_path1, &dst_path1_perms, &args_perms.metadata)
        .await
        .unwrap();

    // Copy with --archive
    let args_archive = create_args_archive();
    copy_file(&src_path1, &dst_path1_archive, &args_archive.metadata)
        .await
        .unwrap();

    // Both should preserve permissions identically
    let dst_mode_perms = fs::metadata(&dst_path1_perms).unwrap().permissions().mode();
    let dst_mode_archive = fs::metadata(&dst_path1_archive)
        .unwrap()
        .permissions()
        .mode();

    assert_eq!(
        src_mode, dst_mode_perms,
        "--perms should preserve permissions"
    );
    assert_eq!(
        src_mode, dst_mode_archive,
        "--archive should preserve permissions"
    );
    assert_eq!(
        dst_mode_perms, dst_mode_archive,
        "--perms and --archive should have same permission behavior"
    );

    println!("✓ Verified --perms and --archive permission behavior matches");
}<|MERGE_RESOLUTION|>--- conflicted
+++ resolved
@@ -14,19 +14,11 @@
 use tempfile::TempDir;
 
 mod common;
-<<<<<<< HEAD
-use common::test_helpers::create_test_args;
-
-/// Create Args with NO metadata preservation (default rsync behavior)
-fn create_args_no_metadata() -> Args {
-    create_test_args(PathBuf::from("/test/source"), PathBuf::from("/test/dest"))
-=======
 use common::test_args::{create_minimal_test_args, ArgsBuilder};
 
 /// Create Args with NO metadata preservation (default rsync behavior)
 fn create_args_no_metadata() -> Args {
     create_minimal_test_args()
->>>>>>> 08a614b8
 }
 
 /// Create Args with only permissions preservation enabled
