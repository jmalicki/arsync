use std::sync::atomic::{AtomicBool, Ordering};
use std::sync::Arc;
use std::time::Duration;

pub mod test_args;

<<<<<<< HEAD
=======
#[allow(dead_code)]
>>>>>>> 235d4408
pub struct TestTimeoutGuard {
    cancelled: Arc<AtomicBool>,
}

impl Drop for TestTimeoutGuard {
    fn drop(&mut self) {
        self.cancelled.store(true, Ordering::SeqCst);
    }
}

#[allow(dead_code)]
pub fn test_timeout_guard(duration: Duration) -> TestTimeoutGuard {
    let cancelled = Arc::new(AtomicBool::new(false));
    let cancelled_clone = Arc::clone(&cancelled);
    std::thread::spawn(move || {
        std::thread::sleep(duration);
        if !cancelled_clone.load(Ordering::SeqCst) {
            eprintln!("Test timeout exceeded ({}s). Aborting.", duration.as_secs());
            std::process::abort();
        }
    });
    TestTimeoutGuard { cancelled }
}<|MERGE_RESOLUTION|>--- conflicted
+++ resolved
@@ -4,10 +4,7 @@
 
 pub mod test_args;
 
-<<<<<<< HEAD
-=======
 #[allow(dead_code)]
->>>>>>> 235d4408
 pub struct TestTimeoutGuard {
     cancelled: Arc<AtomicBool>,
 }
