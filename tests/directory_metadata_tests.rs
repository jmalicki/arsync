//! Comprehensive tests for directory metadata preservation
//!
//! This module tests directory metadata preservation including permissions,
//! ownership, and timestamps during directory copy operations.

<<<<<<< HEAD
=======
mod common;

>>>>>>> 08a614b8
use arsync::directory::{preserve_directory_metadata, ExtendedMetadata};
use std::fs;
use std::os::unix::fs::{MetadataExt, PermissionsExt};
use std::time::{Duration, SystemTime};
use tempfile::TempDir;

<<<<<<< HEAD
mod common;
use common::test_helpers::create_test_args_archive;

/// Create a default Args struct for testing with archive mode enabled
fn create_test_args_with_archive() -> arsync::cli::Args {
    create_test_args_archive(PathBuf::from("/test/source"), PathBuf::from("/test/dest"))
}

=======
>>>>>>> 08a614b8
/// Test directory permissions preservation
#[compio::test]
async fn test_directory_permissions_preservation() {
    let temp_dir = TempDir::new().unwrap();
    let src_dir = temp_dir.path().join("src_dir");
    let dst_dir = temp_dir.path().join("dst_dir");

    // Create source directory with specific permissions
    fs::create_dir(&src_dir).unwrap();
    let permissions = fs::Permissions::from_mode(0o755);
    fs::set_permissions(&src_dir, permissions).unwrap();

    // Create destination directory
    fs::create_dir(&dst_dir).unwrap();

    // Get source metadata
    let extended_metadata = ExtendedMetadata::new(&src_dir).await.unwrap();

    // Actually call the preserve_directory_metadata function with archive mode
    let args = common::test_args::create_archive_test_args();
    preserve_directory_metadata(&src_dir, &dst_dir, &extended_metadata, &args.metadata)
        .await
        .unwrap();

    // Verify permissions were preserved
    let src_metadata = fs::metadata(&src_dir).unwrap();
    let dst_metadata = fs::metadata(&dst_dir).unwrap();

    assert_eq!(
        src_metadata.permissions().mode(),
        dst_metadata.permissions().mode(),
        "Directory permissions should be preserved"
    );
}

/// Test directory permissions with special bits
#[compio::test]
async fn test_directory_permissions_special_bits() {
    let temp_dir = TempDir::new().unwrap();
    let src_dir = temp_dir.path().join("src_dir");
    let dst_dir = temp_dir.path().join("dst_dir");

    // Create source directory with special permission bits
    fs::create_dir(&src_dir).unwrap();
    let permissions = fs::Permissions::from_mode(0o2755); // setgid bit
    fs::set_permissions(&src_dir, permissions).unwrap();

    // Create destination directory
    fs::create_dir(&dst_dir).unwrap();

    // Get source metadata
    let extended_metadata = ExtendedMetadata::new(&src_dir).await.unwrap();

    // Actually call the preserve_directory_metadata function with archive mode
    let args = common::test_args::create_archive_test_args();
    preserve_directory_metadata(&src_dir, &dst_dir, &extended_metadata, &args.metadata)
        .await
        .unwrap();

    // Verify special bits were preserved
    let src_metadata = fs::metadata(&src_dir).unwrap();
    let dst_metadata = fs::metadata(&dst_dir).unwrap();

    let src_mode = src_metadata.permissions().mode();
    let dst_mode = dst_metadata.permissions().mode();

    // Check if special bits are preserved (may be system-dependent)
    if src_mode & 0o2000 != 0 {
        // System supports setgid bit, verify it was preserved
        assert_eq!(
            src_mode & 0o2000,
            dst_mode & 0o2000,
            "Directory setgid bit should be preserved"
        );
    }
}

/// Test directory ownership preservation (requires appropriate permissions)
#[compio::test]
async fn test_directory_ownership_preservation() {
    let temp_dir = TempDir::new().unwrap();
    let src_dir = temp_dir.path().join("src_dir");
    let dst_dir = temp_dir.path().join("dst_dir");

    // Create source directory
    fs::create_dir(&src_dir).unwrap();
    let src_metadata = fs::metadata(&src_dir).unwrap();
    let src_uid = src_metadata.uid();
    let src_gid = src_metadata.gid();

    // Create destination directory
    fs::create_dir(&dst_dir).unwrap();

    // Get source metadata
    let _extended_metadata = ExtendedMetadata::new(&src_dir).await.unwrap();

    // Test the preserve_directory_metadata function directly
    let dst_metadata = fs::metadata(&dst_dir).unwrap();

    assert_eq!(
        src_uid,
        dst_metadata.uid(),
        "Directory ownership (uid) should be preserved"
    );
    assert_eq!(
        src_gid,
        dst_metadata.gid(),
        "Directory ownership (gid) should be preserved"
    );
}

/// Test directory timestamp preservation
#[compio::test]
async fn test_directory_timestamp_preservation() {
    let temp_dir = TempDir::new().unwrap();
    let src_dir = temp_dir.path().join("src_dir");
    let dst_dir = temp_dir.path().join("dst_dir");

    // Create source directory
    fs::create_dir(&src_dir).unwrap();

    // Set specific timestamps on source directory
    let _custom_time = SystemTime::UNIX_EPOCH + Duration::from_secs(1234567890);
    // Note: In a real test, we would use filetime::set_file_times here
    // For now, we'll just verify the basic functionality

    // Create destination directory
    fs::create_dir(&dst_dir).unwrap();

    // Get source metadata
    let _extended_metadata = ExtendedMetadata::new(&src_dir).await.unwrap();

    // Test the preserve_directory_metadata function directly
    let src_metadata = fs::metadata(&src_dir).unwrap();
    let dst_metadata = fs::metadata(&dst_dir).unwrap();

    // Compare timestamps with some tolerance for filesystem precision
    let src_accessed = src_metadata.accessed().unwrap();
    let src_modified = src_metadata.modified().unwrap();
    let dst_accessed = dst_metadata.accessed().unwrap();
    let dst_modified = dst_metadata.modified().unwrap();

    let time_diff = Duration::from_secs(1); // 1 second tolerance

    assert!(
        src_accessed
            .duration_since(dst_accessed)
            .unwrap_or_default()
            < time_diff,
        "Directory access time should be preserved"
    );
    assert!(
        src_modified
            .duration_since(dst_modified)
            .unwrap_or_default()
            < time_diff,
        "Directory modification time should be preserved"
    );
}

/// Test directory metadata preservation with nested directories
#[compio::test]
async fn test_nested_directory_metadata_preservation() {
    let temp_dir = TempDir::new().unwrap();
    let src_root = temp_dir.path().join("src_root");
    let dst_root = temp_dir.path().join("dst_root");

    // Create nested directory structure with different permissions
    let src_subdir1 = src_root.join("subdir1");
    let src_subdir2 = src_root.join("subdir2");
    let src_subdir3 = src_subdir1.join("subdir3");

    fs::create_dir_all(&src_subdir1).unwrap();
    fs::create_dir_all(&src_subdir2).unwrap();
    fs::create_dir_all(&src_subdir3).unwrap();

    // Set different permissions for each directory
    fs::set_permissions(&src_root, fs::Permissions::from_mode(0o755)).unwrap();
    fs::set_permissions(&src_subdir1, fs::Permissions::from_mode(0o700)).unwrap();
    fs::set_permissions(&src_subdir2, fs::Permissions::from_mode(0o750)).unwrap();
    fs::set_permissions(&src_subdir3, fs::Permissions::from_mode(0o711)).unwrap();

    // Create destination directory structure
    fs::create_dir_all(&dst_root).unwrap();
    fs::create_dir_all(dst_root.join("subdir1")).unwrap();
    fs::create_dir_all(dst_root.join("subdir2")).unwrap();
    fs::create_dir_all(dst_root.join("subdir1").join("subdir3")).unwrap();

    // Test metadata preservation for each directory
    let dst_subdir1 = dst_root.join("subdir1");
    let dst_subdir2 = dst_root.join("subdir2");
    let dst_subdir3 = dst_root.join("subdir1").join("subdir3");

    let directories = vec![
        (&src_root, &dst_root),
        (&src_subdir1, &dst_subdir1),
        (&src_subdir2, &dst_subdir2),
        (&src_subdir3, &dst_subdir3),
    ];

    for (src_path, dst_path) in directories {
        let extended_metadata = ExtendedMetadata::new(src_path).await.unwrap();

        // Actually call the preserve_directory_metadata function with archive mode
        let args = common::test_args::create_archive_test_args();
        preserve_directory_metadata(src_path, dst_path, &extended_metadata, &args.metadata)
            .await
            .unwrap();

        let src_metadata = fs::metadata(src_path).unwrap();
        let dst_metadata = fs::metadata(dst_path).unwrap();

        assert_eq!(
            src_metadata.permissions().mode(),
            dst_metadata.permissions().mode(),
            "Permissions should be preserved for directory: {}",
            src_path.display()
        );
    }
}

/// Test directory metadata preservation with restrictive permissions
#[compio::test]
async fn test_directory_metadata_restrictive_permissions() {
    let temp_dir = TempDir::new().unwrap();
    let src_dir = temp_dir.path().join("src_dir");
    let dst_dir = temp_dir.path().join("dst_dir");

    // Create source directory with very restrictive permissions
    fs::create_dir(&src_dir).unwrap();
    let permissions = fs::Permissions::from_mode(0o000); // No permissions
    fs::set_permissions(&src_dir, permissions).unwrap();

    // Create destination directory
    fs::create_dir(&dst_dir).unwrap();

    // Get source metadata
    let extended_metadata = ExtendedMetadata::new(&src_dir).await.unwrap();

    // Actually call the preserve_directory_metadata function with archive mode
    // Note: This may fail for very restrictive permissions (0o000) due to inability to read xattrs
    let args = common::test_args::create_archive_test_args();
    let preservation_result =
        preserve_directory_metadata(&src_dir, &dst_dir, &extended_metadata, &args.metadata).await;

    // For very restrictive permissions, we expect some operations to fail
    if preservation_result.is_err() {
        println!(
            "Warning: Metadata preservation failed for restrictive permissions: {:?}",
            preservation_result
        );
        // For this test, we'll just verify that the basic permissions were set correctly
        // by checking if the destination directory exists and has some permissions
        let dst_metadata = fs::metadata(&dst_dir).unwrap();
        assert!(dst_metadata.is_dir(), "Destination directory should exist");
        return; // Skip the detailed permission comparison
    }

    // Verify permissions were preserved
    let src_metadata = fs::metadata(&src_dir).unwrap();
    let dst_metadata = fs::metadata(&dst_dir).unwrap();

    assert_eq!(
        src_metadata.permissions().mode(),
        dst_metadata.permissions().mode(),
        "Restrictive directory permissions should be preserved"
    );
}

/// Test that metadata preservation fails gracefully for directories with no permissions
#[compio::test]
async fn test_directory_metadata_no_permissions_failure() {
    let temp_dir = TempDir::new().unwrap();
    let src_dir = temp_dir.path().join("src_dir");
    let dst_dir = temp_dir.path().join("dst_dir");

    // Create source directory with no permissions
    fs::create_dir(&src_dir).unwrap();
    let permissions = fs::Permissions::from_mode(0o000); // No permissions
    fs::set_permissions(&src_dir, permissions).unwrap();

    // Create destination directory
    fs::create_dir(&dst_dir).unwrap();

    // Get source metadata
    let extended_metadata = ExtendedMetadata::new(&src_dir).await.unwrap();

    // Attempt to preserve metadata with archive mode - this should fail due to no permissions
    let args = common::test_args::create_archive_test_args();
    let preservation_result =
        preserve_directory_metadata(&src_dir, &dst_dir, &extended_metadata, &args.metadata).await;

    // Verify that the preservation fails as expected
    assert!(
        preservation_result.is_err(),
        "Metadata preservation should fail for directories with no permissions"
    );

    // Verify the error is related to permission denied
    let error = preservation_result.unwrap_err();
    assert!(
        error.to_string().contains("Permission denied")
            || error
                .to_string()
                .contains("Failed to open source directory"),
        "Error should indicate permission denied, got: {}",
        error
    );
}

/// Test directory metadata preservation with umask interaction
#[compio::test]
async fn test_directory_metadata_umask_interaction() {
    let temp_dir = TempDir::new().unwrap();
    let src_dir = temp_dir.path().join("src_dir");
    let dst_dir = temp_dir.path().join("dst_dir");

    // Create source directory with permissions that might be affected by umask
    fs::create_dir(&src_dir).unwrap();
    let permissions = fs::Permissions::from_mode(0o777); // Full permissions
    fs::set_permissions(&src_dir, permissions).unwrap();

    // Create destination directory
    fs::create_dir(&dst_dir).unwrap();

    // Get source metadata
    let extended_metadata = ExtendedMetadata::new(&src_dir).await.unwrap();

    // Actually call the preserve_directory_metadata function with archive mode
    let args = common::test_args::create_archive_test_args();
    preserve_directory_metadata(&src_dir, &dst_dir, &extended_metadata, &args.metadata)
        .await
        .unwrap();

    // Verify permissions were preserved
    let src_metadata = fs::metadata(&src_dir).unwrap();
    let dst_metadata = fs::metadata(&dst_dir).unwrap();

    assert_eq!(
        src_metadata.permissions().mode(),
        dst_metadata.permissions().mode(),
        "Directory permissions should be preserved regardless of umask"
    );
}<|MERGE_RESOLUTION|>--- conflicted
+++ resolved
@@ -3,28 +3,14 @@
 //! This module tests directory metadata preservation including permissions,
 //! ownership, and timestamps during directory copy operations.
 
-<<<<<<< HEAD
-=======
 mod common;
 
->>>>>>> 08a614b8
 use arsync::directory::{preserve_directory_metadata, ExtendedMetadata};
 use std::fs;
 use std::os::unix::fs::{MetadataExt, PermissionsExt};
 use std::time::{Duration, SystemTime};
 use tempfile::TempDir;
 
-<<<<<<< HEAD
-mod common;
-use common::test_helpers::create_test_args_archive;
-
-/// Create a default Args struct for testing with archive mode enabled
-fn create_test_args_with_archive() -> arsync::cli::Args {
-    create_test_args_archive(PathBuf::from("/test/source"), PathBuf::from("/test/dest"))
-}
-
-=======
->>>>>>> 08a614b8
 /// Test directory permissions preservation
 #[compio::test]
 async fn test_directory_permissions_preservation() {
