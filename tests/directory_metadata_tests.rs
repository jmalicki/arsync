--- conflicted
+++ resolved
@@ -3,31 +3,15 @@
 //! This module tests directory metadata preservation including permissions,
 //! ownership, and timestamps during directory copy operations.
 
-<<<<<<< HEAD
 mod common;
 
-=======
-use arsync::cli::Args;
->>>>>>> 81b219e8
 use arsync::directory::{preserve_directory_metadata, ExtendedMetadata};
 use std::fs;
 use std::os::unix::fs::{MetadataExt, PermissionsExt};
 use std::time::{Duration, SystemTime};
 use tempfile::TempDir;
 
-<<<<<<< HEAD
-=======
-/// Create a default Args struct for testing with archive mode enabled
-fn create_test_args_with_archive() -> Args {
-    Args {
-        source: PathBuf::from("/test/source"),
-        destination: PathBuf::from("/test/dest"),
-        archive: true, // Enable archive mode for full metadata preservation
-        ..Default::default()
-    }
-}
-
->>>>>>> 81b219e8
+
 /// Test directory permissions preservation
 #[compio::test]
 async fn test_directory_permissions_preservation() {
